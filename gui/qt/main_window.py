#!/usr/bin/env python
#
# Electrum - lightweight Bitcoin client
# Copyright (C) 2012 thomasv@gitorious
#
# Permission is hereby granted, free of charge, to any person
# obtaining a copy of this software and associated documentation files
# (the "Software"), to deal in the Software without restriction,
# including without limitation the rights to use, copy, modify, merge,
# publish, distribute, sublicense, and/or sell copies of the Software,
# and to permit persons to whom the Software is furnished to do so,
# subject to the following conditions:
#
# The above copyright notice and this permission notice shall be
# included in all copies or substantial portions of the Software.
#
# THE SOFTWARE IS PROVIDED "AS IS", WITHOUT WARRANTY OF ANY KIND,
# EXPRESS OR IMPLIED, INCLUDING BUT NOT LIMITED TO THE WARRANTIES OF
# MERCHANTABILITY, FITNESS FOR A PARTICULAR PURPOSE AND
# NONINFRINGEMENT. IN NO EVENT SHALL THE AUTHORS OR COPYRIGHT HOLDERS
# BE LIABLE FOR ANY CLAIM, DAMAGES OR OTHER LIABILITY, WHETHER IN AN
# ACTION OF CONTRACT, TORT OR OTHERWISE, ARISING FROM, OUT OF OR IN
# CONNECTION WITH THE SOFTWARE OR THE USE OR OTHER DEALINGS IN THE
# SOFTWARE.

import sys, time, threading
import os, json, traceback
import shutil
import weakref
import webbrowser
import csv
from decimal import Decimal
import base64
from functools import partial

from PyQt5.QtGui import *
from PyQt5.QtCore import *
import PyQt5.QtCore as QtCore

from PyQt5.QtWidgets import *

from electroncash import keystore
from electroncash.address import Address, ScriptOutput
from electroncash.bitcoin import COIN, TYPE_ADDRESS, TYPE_SCRIPT
from electroncash.networks import NetworkConstants
from electroncash.plugins import run_hook
from electroncash.i18n import _
from electroncash.util import (format_time, format_satoshis, PrintError,
                           format_satoshis_plain, NotEnoughFunds, ExcessiveFee,
                           UserCancelled, bh2u, bfh, format_fee_satoshis, Weak,
                           print_error)
import electroncash.web as web
from electroncash import Transaction
from electroncash import util, bitcoin, commands
from electroncash import paymentrequest
from electroncash.wallet import Multisig_Wallet, sweep_preparations
try:
    from electroncash.plot import plot_history
except:
    plot_history = None
import electroncash.web as web

from .amountedit import AmountEdit, BTCAmountEdit, MyLineEdit, BTCkBEdit, BTCSatsByteEdit
from .qrcodewidget import QRCodeWidget, QRDialog
from .qrtextedit import ShowQRTextEdit, ScanQRTextEdit
from .transaction_dialog import show_transaction
from .fee_slider import FeeSlider
from .popup_widget import ShowPopupLabel, KillPopupLabel

from .util import *

class StatusBarButton(QPushButton):
    def __init__(self, icon, tooltip, func):
        QPushButton.__init__(self, icon, '')
        self.setToolTip(tooltip)
        self.setFlat(True)
        self.setMaximumWidth(25)
        self.clicked.connect(self.onPress)
        self.func = func
        self.setIconSize(QSize(25,25))

    def onPress(self, checked=False):
        '''Drops the unwanted PyQt5 "checked" argument'''
        self.func()

    def keyPressEvent(self, e):
        if e.key() == Qt.Key_Return:
            self.func()


from electroncash.paymentrequest import PR_PAID


class ElectrumWindow(QMainWindow, MessageBoxMixin, PrintError):

    # Note: self.clean_up_connections automatically detects signals named XXX_signal and disconnects them on window close.
    payment_request_ok_signal = pyqtSignal()
    payment_request_error_signal = pyqtSignal()
    notify_transactions_signal = pyqtSignal()
    new_fx_quotes_signal = pyqtSignal()
    new_fx_history_signal = pyqtSignal()
    network_signal = pyqtSignal(str, object)
    alias_received_signal = pyqtSignal()
    computing_privkeys_signal = pyqtSignal()
    show_privkeys_signal = pyqtSignal()
    cashaddr_toggled_signal = pyqtSignal()
    history_updated_signal = pyqtSignal()

    def __init__(self, gui_object, wallet):
        QMainWindow.__init__(self)

        self.gui_object = gui_object
        self.config = config = gui_object.config

        self.network = gui_object.daemon.network
        self.fx = gui_object.daemon.fx
        self.invoices = wallet.invoices
        self.contacts = wallet.contacts
        self.tray = gui_object.tray
        self.app = gui_object.app
        self.cleaned_up = False
        self.is_max = False
        self.payment_request = None
        self.checking_accounts = False
        self.qr_window = None
        self.not_enough_funds = False
        self.op_return_toolong = False
        self.internalpluginsdialog = None
<<<<<<< HEAD
=======
        self.externalpluginsdialog = None
>>>>>>> 76a9c2f9
        self.require_fee_update = False
        self.tx_notifications = []
        self.tl_windows = []
        self.tx_external_keypairs = {}

        Address.show_cashaddr(config.get('show_cashaddr', False))

        self.create_status_bar()
        self.need_update = threading.Event()

        self.decimal_point = config.get('decimal_point', 8)
        self.fee_unit = config.get('fee_unit', 0)
        self.num_zeros     = int(config.get('num_zeros',0))

        self.completions = QStringListModel()

        self.tabs = tabs = QTabWidget(self)
        self.send_tab = self.create_send_tab()
        self.receive_tab = self.create_receive_tab()
        self.addresses_tab = self.create_addresses_tab()
        self.utxo_tab = self.create_utxo_tab()
        self.console_tab = self.create_console_tab()
        self.contacts_tab = self.create_contacts_tab()
        self.converter_tab = self.create_converter_tab()
        tabs.addTab(self.create_history_tab(), QIcon(":icons/tab_history.png"), _('History'))
        tabs.addTab(self.send_tab, QIcon(":icons/tab_send.png"), _('Send'))
        tabs.addTab(self.receive_tab, QIcon(":icons/tab_receive.png"), _('Receive'))

        def add_optional_tab(tabs, tab, icon, description, name, default=False):
            tab.tab_icon = icon
            tab.tab_description = description
            tab.tab_pos = len(tabs)
            tab.tab_name = name
            if self.config.get('show_{}_tab'.format(name), default):
                tabs.addTab(tab, icon, description.replace("&", ""))

        add_optional_tab(tabs, self.addresses_tab, QIcon(":icons/tab_addresses.png"), _("&Addresses"), "addresses")
        add_optional_tab(tabs, self.utxo_tab, QIcon(":icons/tab_coins.png"), _("Co&ins"), "utxo")
        add_optional_tab(tabs, self.contacts_tab, QIcon(":icons/tab_contacts.png"), _("Con&tacts"), "contacts")
        add_optional_tab(tabs, self.converter_tab, QIcon(":icons/tab_converter.png"), _("Address Converter"), "converter", True)
        add_optional_tab(tabs, self.console_tab, QIcon(":icons/tab_console.png"), _("Con&sole"), "console")

        tabs.setSizePolicy(QSizePolicy.Expanding, QSizePolicy.Expanding)
        self.setCentralWidget(tabs)

        if self.config.get("is_maximized"):
            self.showMaximized()

        self.setWindowIcon(QIcon(":icons/electron-cash.png"))
        self.init_menubar()

        wrtabs = weakref.proxy(tabs)
        QShortcut(QKeySequence("Ctrl+W"), self, self.close)
        QShortcut(QKeySequence("Ctrl+Q"), self, self.close)
        QShortcut(QKeySequence("Ctrl+R"), self, self.update_wallet)
        QShortcut(QKeySequence("Ctrl+PgUp"), self, lambda: wrtabs.setCurrentIndex((wrtabs.currentIndex() - 1)%wrtabs.count()))
        QShortcut(QKeySequence("Ctrl+PgDown"), self, lambda: wrtabs.setCurrentIndex((wrtabs.currentIndex() + 1)%wrtabs.count()))

        for i in range(wrtabs.count()):
            QShortcut(QKeySequence("Alt+" + str(i + 1)), self, lambda i=i: wrtabs.setCurrentIndex(i))

        self.cashaddr_toggled_signal.connect(self.update_cashaddr_icon)
        self.payment_request_ok_signal.connect(self.payment_request_ok)
        self.payment_request_error_signal.connect(self.payment_request_error)
        self.notify_transactions_signal.connect(self.notify_transactions)
        self.history_list.setFocus(True)

        # network callbacks
        if self.network:
            self.network_signal.connect(self.on_network_qt)
            interests = ['updated', 'new_transaction', 'status',
                         'banner', 'verified', 'fee']
            # To avoid leaking references to "self" that prevent the
            # window from being GC-ed when closed, callbacks should be
            # methods of this class only, and specifically not be
            # partials, lambdas or methods of subobjects.  Hence...
            self.network.register_callback(self.on_network, interests)
            # set initial message
            self.console.showMessage(self.network.banner)
            self.network.register_callback(self.on_quotes, ['on_quotes'])
            self.network.register_callback(self.on_history, ['on_history'])
            self.new_fx_quotes_signal.connect(self.on_fx_quotes)
            self.new_fx_history_signal.connect(self.on_fx_history)

        # update fee slider in case we missed the callback
        self.fee_slider.update()
        self.load_wallet(wallet)
        gui_object.timer.timeout.connect(self.timer_actions)
        self.fetch_alias()

        QTimer.singleShot(300, self.do_cash_shuffle_reminder)

    def on_history(self, b):
        self.new_fx_history_signal.emit()

    @rate_limited(3.0) # Rate limit to no more than once every 3 seconds
    def on_fx_history(self):
        if self.cleaned_up: return
        self.history_list.refresh_headers()
        self.history_list.update()
        self.address_list.update()
        self.history_updated_signal.emit() # inform things like address_dialog that there's a new history

    def on_quotes(self, b):
        self.new_fx_quotes_signal.emit()

    @rate_limited(3.0) # Rate limit to no more than once every 3 seconds
    def on_fx_quotes(self):
        if self.cleaned_up: return
        self.update_status()
        # Refresh edits with the new rate
        edit = self.fiat_send_e if self.fiat_send_e.is_last_edited else self.amount_e
        edit.textEdited.emit(edit.text())
        edit = self.fiat_receive_e if self.fiat_receive_e.is_last_edited else self.receive_amount_e
        edit.textEdited.emit(edit.text())
        # History tab needs updating if it used spot
        if self.fx.history_used_spot:
            self.history_list.update()
            self.history_updated_signal.emit() # inform things like address_dialog that there's a new history

    def toggle_tab(self, tab):
        show = self.tabs.indexOf(tab) == -1
        self.config.set_key('show_{}_tab'.format(tab.tab_name), show)
        item_text = (_("Hide") if show else _("Show")) + " " + tab.tab_description
        tab.menu_action.setText(item_text)
        if show:
            # Find out where to place the tab
            index = len(self.tabs)
            for i in range(len(self.tabs)):
                try:
                    if tab.tab_pos < self.tabs.widget(i).tab_pos:
                        index = i
                        break
                except AttributeError:
                    pass
            self.tabs.insertTab(index, tab, tab.tab_icon, tab.tab_description.replace("&", ""))
        else:
            i = self.tabs.indexOf(tab)
            self.tabs.removeTab(i)

    def push_top_level_window(self, window):
        '''Used for e.g. tx dialog box to ensure new dialogs are appropriately
        parented.  This used to be done by explicitly providing the parent
        window, but that isn't something hardware wallet prompts know.'''
        self.tl_windows.append(window)

    def pop_top_level_window(self, window):
        self.tl_windows.remove(window)

    def top_level_window(self):
        '''Do the right thing in the presence of tx dialog windows'''
        override = self.tl_windows[-1] if self.tl_windows else None
        return self.top_level_window_recurse(override)

    def diagnostic_name(self):
        return "%s/%s" % (PrintError.diagnostic_name(self),
                          self.wallet.basename() if self.wallet else "None")

    def is_hidden(self):
        return self.isMinimized() or self.isHidden()

    def show_or_hide(self):
        if self.is_hidden():
            self.bring_to_top()
        else:
            self.hide()

    def bring_to_top(self):
        self.show()
        self.raise_()

    def on_error(self, exc_info):
        if not isinstance(exc_info[1], UserCancelled):
            try:
                traceback.print_exception(*exc_info)
            except OSError:
                # Issue #662, user got IO error.
                # We want them to still get the error displayed to them.
                pass
            self.show_error(str(exc_info[1]))

    def on_network(self, event, *args):
        if event == 'updated':
            self.need_update.set()

        elif event == 'new_transaction':
            tx, wallet = args
            if wallet == self.wallet: # filter out tx's not for this wallet
                self.tx_notifications.append(tx)
                self.notify_transactions_signal.emit()
        elif event in ['status', 'banner', 'verified', 'fee']:
            # Handle in GUI thread
            self.network_signal.emit(event, args)
        else:
            self.print_error("unexpected network message:", event, args)

    def on_network_qt(self, event, args=None):
        if self.cleaned_up: return
        # Handle a network message in the GUI thread
        if event == 'status':
            self.update_status()
        elif event == 'banner':
            self.console.showMessage(args[0])
        elif event == 'verified':
            self.history_list.update_item(*args)
        elif event == 'fee':
            pass
        else:
            self.print_error("unexpected network_qt signal:", event, args)

    def fetch_alias(self):
        self.alias_info = None
        alias = self.config.get('alias')
        if alias:
            alias = str(alias)
            def f():
                self.alias_info = self.contacts.resolve_openalias(alias)
                self.alias_received_signal.emit()
            t = threading.Thread(target=f)
            t.setDaemon(True)
            t.start()

    def close_wallet(self):
        if self.wallet:
            self.print_error('close_wallet', self.wallet.storage.path)
            self.wallet.thread = None

        run_hook('close_wallet', self.wallet)

    def load_wallet(self, wallet):
        wallet.thread = TaskThread(self, self.on_error)
        self.wallet = wallet
        self.update_recently_visited(wallet.storage.path)
        # address used to create a dummy transaction and estimate transaction fee
        self.history_list.update()
        self.address_list.update()
        self.utxo_list.update()
        self.need_update.set()
        # Once GUI has been initialized check if we want to announce something since the callback has been called before the GUI was initialized
        self.notify_transactions()
        # update menus
        self.seed_menu.setEnabled(self.wallet.has_seed())
        self.update_lock_icon()
        self.update_buttons_on_seed()
        self.update_console()
        self.clear_receive_tab()
        self.request_list.update()
        self.tabs.show()
        self.init_geometry()
        if self.config.get('hide_gui') and self.gui_object.tray.isVisible():
            self.hide()
        else:
            self.show()
        self.watching_only_changed()
        self.history_updated_signal.emit() # inform things like address_dialog that there's a new history
        run_hook('load_wallet', wallet, self)

    def init_geometry(self):
        winpos = self.wallet.storage.get("winpos-qt")
        try:
            screen = self.app.desktop().screenGeometry()
            assert screen.contains(QRect(*winpos))
            self.setGeometry(*winpos)
        except:
            self.print_error("using default geometry")
            self.setGeometry(100, 100, 840, 400)

    def watching_only_changed(self):
        title = '%s %s  -  %s' % (NetworkConstants.TITLE,
                                  self.wallet.electrum_version,
                                  self.wallet.basename())
        extra = [self.wallet.storage.get('wallet_type', '?')]
        if self.wallet.is_watching_only():
            self.warn_if_watching_only()
            extra.append(_('watching only'))
        title += '  [%s]'% ', '.join(extra)
        self.setWindowTitle(title)
        self.password_menu.setEnabled(self.wallet.can_change_password())
        self.import_privkey_menu.setVisible(self.wallet.can_import_privkey())
        self.import_address_menu.setVisible(self.wallet.can_import_address())
        self.export_menu.setEnabled(self.wallet.can_export())

    def warn_if_watching_only(self):
        if self.wallet.is_watching_only():
            msg = ' '.join([
                _("This wallet is watching-only."),
                _("This means you will not be able to spend Bitcoin Cash with it."),
                _("Make sure you own the seed phrase or the private keys, before you request Bitcoin Cash to be sent to this wallet.")
            ])
            self.show_warning(msg, title=_('Information'))

    def open_wallet(self):
        try:
            wallet_folder = self.get_wallet_folder()
        except FileNotFoundError as e:
            self.show_error(str(e))
            return
        if not os.path.exists(wallet_folder):
            wallet_folder = None
        filename, __ = QFileDialog.getOpenFileName(self, "Select your wallet file", wallet_folder)
        if not filename:
            return
        self.gui_object.new_window(filename)


    def backup_wallet(self):
        path = self.wallet.storage.path
        wallet_folder = os.path.dirname(path)
        filename, __ = QFileDialog.getSaveFileName(self, _('Enter a filename for the copy of your wallet'), wallet_folder)
        if not filename:
            return

        new_path = os.path.join(wallet_folder, filename)
        if new_path != path:
            try:
                # Copy file contents
                shutil.copyfile(path, new_path)

                # Copy file attributes if possible
                # (not supported on targets like Flatpak documents)
                try:
                    shutil.copystat(path, new_path)
                except (IOError, os.error):
                    pass

                self.show_message(_("A copy of your wallet file was created in")+" '%s'" % str(new_path), title=_("Wallet backup created"))
            except (IOError, os.error) as reason:
                self.show_critical(_("Electron Cash was unable to copy your wallet file to the specified location.") + "\n" + str(reason), title=_("Unable to create backup"))

    def update_recently_visited(self, filename):
        recent = self.config.get('recently_open', [])
        try:
            sorted(recent)
        except:
            recent = []
        if filename in recent:
            recent.remove(filename)
        recent.insert(0, filename)
        recent2 = []
        for k in recent:
            if os.path.exists(k):
                recent2.append(k)
        recent = recent2[:5]
        self.config.set_key('recently_open', recent)
        self.recently_visited_menu.clear()
        gui_object = self.gui_object
        for i, k in enumerate(sorted(recent)):
            b = os.path.basename(k)
            def loader(k):
                return lambda: gui_object.new_window(k)
            self.recently_visited_menu.addAction(b, loader(k)).setShortcut(QKeySequence("Ctrl+%d"%(i+1)))
        self.recently_visited_menu.setEnabled(len(recent))

    def get_wallet_folder(self):
        return os.path.dirname(os.path.abspath(self.config.get_wallet_path()))

    def new_wallet(self):
        try:
            wallet_folder = self.get_wallet_folder()
        except FileNotFoundError as e:
            self.show_error(str(e))
            return
        i = 1
        while True:
            filename = "wallet_%d" % i
            if filename in os.listdir(wallet_folder):
                i += 1
            else:
                break
        full_path = os.path.join(wallet_folder, filename)
        self.gui_object.start_new_window(full_path, None)

    def init_menubar(self):
        menubar = QMenuBar()

        file_menu = menubar.addMenu(_("&File"))
        self.recently_visited_menu = file_menu.addMenu(_("&Recently open"))
        file_menu.addAction(_("&Open"), self.open_wallet).setShortcut(QKeySequence.Open)
        file_menu.addAction(_("&New/Restore"), self.new_wallet).setShortcut(QKeySequence.New)
        file_menu.addAction(_("&Save Copy"), self.backup_wallet).setShortcut(QKeySequence.SaveAs)
        file_menu.addAction(_("Delete"), self.remove_wallet)
        file_menu.addSeparator()
        file_menu.addAction(_("&Quit"), self.close)

        wallet_menu = menubar.addMenu(_("&Wallet"))
        wallet_menu.addAction(_("&Information"), self.show_master_public_keys)
        wallet_menu.addSeparator()
        self.password_menu = wallet_menu.addAction(_("&Password"), self.change_password_dialog)
        self.seed_menu = wallet_menu.addAction(_("&Seed"), self.show_seed_dialog)
        self.private_keys_menu = wallet_menu.addMenu(_("&Private keys"))
        self.private_keys_menu.addAction(_("&Sweep"), self.sweep_key_dialog)
        self.import_privkey_menu = self.private_keys_menu.addAction(_("&Import"), self.do_import_privkey)
        self.export_menu = self.private_keys_menu.addAction(_("&Export"), self.export_privkeys_dialog)
        self.import_address_menu = wallet_menu.addAction(_("Import addresses"), self.import_addresses)
        wallet_menu.addSeparator()

        labels_menu = wallet_menu.addMenu(_("&Labels"))
        labels_menu.addAction(_("&Import"), self.do_import_labels)
        labels_menu.addAction(_("&Export"), self.do_export_labels)
        contacts_menu = wallet_menu.addMenu(_("Contacts"))
        contacts_menu.addAction(_("&New"), self.new_contact_dialog)
        contacts_menu.addAction(_("Import"), lambda: self.contact_list.import_contacts())
        invoices_menu = wallet_menu.addMenu(_("Invoices"))
        invoices_menu.addAction(_("Import"), lambda: self.invoice_list.import_invoices())
        hist_menu = wallet_menu.addMenu(_("&History"))
        hist_menu.addAction("Plot", self.plot_history_dialog).setEnabled(plot_history is not None)
        hist_menu.addAction("Export", self.export_history_dialog)

        wallet_menu.addSeparator()
        wallet_menu.addAction(_("Find"), self.toggle_search).setShortcut(QKeySequence("Ctrl+F"))

        def add_toggle_action(view_menu, tab):
            is_shown = self.tabs.indexOf(tab) > -1
            item_name = (_("Hide") if is_shown else _("Show")) + " " + tab.tab_description
            tab.menu_action = view_menu.addAction(item_name, lambda: self.toggle_tab(tab))

        view_menu = menubar.addMenu(_("&View"))
        add_toggle_action(view_menu, self.addresses_tab)
        add_toggle_action(view_menu, self.utxo_tab)
        add_toggle_action(view_menu, self.contacts_tab)
        add_toggle_action(view_menu, self.converter_tab)
        add_toggle_action(view_menu, self.console_tab)

        tools_menu = menubar.addMenu(_("&Tools"))

        # Settings / Preferences are all reserved keywords in OSX using this as work around
        tools_menu.addAction(_("Electron Cash preferences") if sys.platform == 'darwin' else _("Preferences"), self.settings_dialog)
        gui_object = self.gui_object
        weakSelf = Weak(self)
        tools_menu.addAction(_("&Network"), lambda: gui_object.show_network_dialog(weakSelf))
        tools_menu.addAction(_("Optional &Features"), self.internal_plugins_dialog)
        tools_menu.addAction(_("Installed &Plugins"), self.external_plugins_dialog)
        tools_menu.addSeparator()
        tools_menu.addAction(_("&Sign/verify message"), self.sign_verify_message)
        tools_menu.addAction(_("&Encrypt/decrypt message"), self.encrypt_message)
        tools_menu.addSeparator()

        paytomany_menu = tools_menu.addAction(_("&Pay to many"), self.paytomany)

        raw_transaction_menu = tools_menu.addMenu(_("&Load transaction"))
        raw_transaction_menu.addAction(_("&From file"), self.do_process_from_file)
        raw_transaction_menu.addAction(_("&From text"), self.do_process_from_text)
        raw_transaction_menu.addAction(_("&From the blockchain"), self.do_process_from_txid)
        raw_transaction_menu.addAction(_("&From QR code"), self.read_tx_from_qrcode)
        self.raw_transaction_menu = raw_transaction_menu
        run_hook('init_menubar_tools', self, tools_menu)

        help_menu = menubar.addMenu(_("&Help"))
        help_menu.addAction(_("&About"), self.show_about)
        help_menu.addAction(_("&Official website"), lambda: webbrowser.open("http://electroncash.org"))
        help_menu.addSeparator()
        help_menu.addAction(_("Documentation"), lambda: webbrowser.open("http://electroncash.readthedocs.io/")).setShortcut(QKeySequence.HelpContents)
        help_menu.addAction(_("&Report Bug"), self.show_report_bug)
        help_menu.addSeparator()
        help_menu.addAction(_("&Donate to server"), self.donate_to_server)

        self.setMenuBar(menubar)

    def donate_to_server(self):
        d = self.network.get_donation_address()
        if d:
            host = self.network.get_parameters()[0]
            self.pay_to_URI('{}:{}?message=donation for {}'
                            .format(NetworkConstants.CASHADDR_PREFIX, d, host))
        else:
            self.show_error(_('No donation address for this server'))

    def show_about(self):
        QMessageBox.about(self, "Electron Cash",
            _("Version")+" %s" % (self.wallet.electrum_version) + "\n\n" +
                _("Electron Cash's focus is speed, with low resource usage and simplifying Bitcoin Cash. You do not need to perform regular backups, because your wallet can be recovered from a secret phrase that you can memorize or write on paper. Startup times are instant because it operates in conjunction with high-performance servers that handle the most complicated parts of the Bitcoin Cash system."  + "\n\n" +
                _("Uses icons from the Icons8 icon pack (icons8.com).")))

    def show_report_bug(self):
        msg = ' '.join([
            _("Please report any bugs as issues on github:<br/>"),
            "<a href=\"https://github.com/Electron-Cash/Electron-Cash/issues\">https://github.com/Electron-Cash/Electron-Cash/issues</a><br/><br/>",
            _("Before reporting a bug, upgrade to the most recent version of Electron Cash (latest release or git HEAD), and include the version number in your report."),
            _("Try to explain not only what the bug is, but how it occurs.")
         ])
        self.show_message(msg, title="Electron Cash - " + _("Reporting Bugs"), rich_text = True)

    @rate_limited(15.0)
    def notify_transactions(self):
        if self.network and self.network.is_connected() and self.wallet and not self.cleaned_up:
            n_ok = 0
            num_txns = len(self.tx_notifications)
            if num_txns:
                # Combine the transactions
                total_amount = 0
                for tx in self.tx_notifications:
                    if tx:
                        is_relevant, is_mine, v, fee = self.wallet.get_wallet_delta(tx)
                        if v > 0 and is_relevant:
                            total_amount += v
                            n_ok += 1
                if n_ok:
                    self.print_error("Notifying GUI %d tx"%(n_ok))
                    if n_ok > 1:
                        self.notify(_("{} new transactions received: Total amount received in the new transactions {}")
                                    .format(n_ok, self.format_amount_and_units(total_amount)))
                    else:
                        self.notify(_("New transaction received: {}").format(self.format_amount_and_units(total_amount)))
            self.tx_notifications = list()

    def notify(self, message):
        if self.tray:
            try:
                # this requires Qt 5.9
                self.tray.showMessage("Electron Cash", message, QIcon(":icons/electrum_dark_icon"), 20000)
            except TypeError:
                self.tray.showMessage("Electron Cash", message, QSystemTrayIcon.Information, 20000)



    # custom wrappers for getOpenFileName and getSaveFileName, that remember the path selected by the user
    def getOpenFileName(self, title, filter = ""):
        directory = self.config.get('io_dir', os.path.expanduser('~'))
        fileName, __ = QFileDialog.getOpenFileName(self, title, directory, filter)
        if fileName and directory != os.path.dirname(fileName):
            self.config.set_key('io_dir', os.path.dirname(fileName), True)
        return fileName

    def getSaveFileName(self, title, filename, filter = ""):
        directory = self.config.get('io_dir', os.path.expanduser('~'))
        path = os.path.join( directory, filename )
        fileName, __ = QFileDialog.getSaveFileName(self, title, path, filter)
        if fileName and directory != os.path.dirname(fileName):
            self.config.set_key('io_dir', os.path.dirname(fileName), True)
        return fileName

    def timer_actions(self):
        # Note this runs in the GUI thread
        if self.need_update.is_set():
            self.need_update.clear()
            self.update_wallet()

        # resolve aliases
        # FIXME this is a blocking network call that has a timeout of 5 sec
        self.payto_e.resolve()
        # update fee
        if self.require_fee_update:
            self.do_update_fee()
            self.require_fee_update = False

    def format_amount(self, x, is_diff=False, whitespaces=False):
        return format_satoshis(x, self.num_zeros, self.decimal_point, is_diff=is_diff, whitespaces=whitespaces)

    def format_amount_and_units(self, amount):
        text = self.format_amount(amount) + ' '+ self.base_unit()
        x = self.fx.format_amount_and_units(amount)
        if text and x:
            text += ' (%s)'%x
        return text

    def format_fee_rate(self, fee_rate):
        return format_fee_satoshis(fee_rate/1000, self.num_zeros) + ' sat/byte'

    def get_decimal_point(self):
        return self.decimal_point

    def base_unit(self):
        assert self.decimal_point in [2, 5, 8]
        if self.decimal_point == 2:
            return 'cash'
        if self.decimal_point == 5:
            return 'mBCH'
        if self.decimal_point == 8:
            return 'BCH'
        raise Exception('Unknown base unit')

    def connect_fields(self, window, btc_e, fiat_e, fee_e):

        def edit_changed(edit):
            if edit.follows:
                return
            edit.setStyleSheet(ColorScheme.DEFAULT.as_stylesheet())
            fiat_e.is_last_edited = (edit == fiat_e)
            amount = edit.get_amount()
            rate = self.fx.exchange_rate() if self.fx else None
            if rate is None or amount is None:
                if edit is fiat_e:
                    btc_e.setText("")
                    if fee_e:
                        fee_e.setText("")
                else:
                    fiat_e.setText("")
            else:
                if edit is fiat_e:
                    btc_e.follows = True
                    btc_e.setAmount(int(amount / Decimal(rate) * COIN))
                    btc_e.setStyleSheet(ColorScheme.BLUE.as_stylesheet())
                    btc_e.follows = False
                    if fee_e:
                        window.update_fee()
                else:
                    fiat_e.follows = True
                    fiat_e.setText(self.fx.ccy_amount_str(
                        amount * Decimal(rate) / COIN, False))
                    fiat_e.setStyleSheet(ColorScheme.BLUE.as_stylesheet())
                    fiat_e.follows = False

        btc_e.follows = False
        fiat_e.follows = False
        fiat_e.textChanged.connect(partial(edit_changed, fiat_e))
        btc_e.textChanged.connect(partial(edit_changed, btc_e))
        fiat_e.is_last_edited = False

    def update_status(self):
        if not self.wallet:
            return

        if self.network is None or not self.network.is_running():
            text = _("Offline")
            icon = QIcon(":icons/status_disconnected.png")

        elif self.network.is_connected():
            server_height = self.network.get_server_height()
            server_lag = self.network.get_local_height() - server_height
            num_chains = len(self.network.get_blockchains())
            # Server height can be 0 after switching to a new server
            # until we get a headers subscription request response.
            # Display the synchronizing message in that case.
            if not self.wallet.up_to_date or server_height == 0:
                text = _("Synchronizing...")
                icon = QIcon(":icons/status_waiting.png")
            elif server_lag > 1:
                text = _("Server is lagging ({} blocks)").format(server_lag)
                icon = QIcon(":icons/status_lagging.png") if num_chains <= 1 else QIcon(":icons/status_lagging_fork.png")
            else:
                c, u, x = self.wallet.get_balance()
                text =  _("Balance" ) + ": %s "%(self.format_amount_and_units(c))
                if u:
                    text +=  " [%s unconfirmed]"%(self.format_amount(u, True).strip())
                if x:
                    text +=  " [%s unmatured]"%(self.format_amount(x, True).strip())

                extra = run_hook("balance_label_extra", self)
                if isinstance(extra, str) and extra:
                    text += " [{}]".format(extra)

                # append fiat balance and price
                if self.fx.is_enabled():
                    text += self.fx.get_fiat_status_text(c + u + x,
                        self.base_unit(), self.get_decimal_point()) or ''
                if not self.network.proxy:
                    icon = QIcon(":icons/status_connected.png") if num_chains <= 1 else QIcon(":icons/status_connected_fork.png")
                else:
                    icon = QIcon(":icons/status_connected_proxy.png") if num_chains <= 1 else QIcon(":icons/status_connected_proxy_fork.png")
        else:
            text = _("Not connected")
            icon = QIcon(":icons/status_disconnected.png")

        self.tray.setToolTip("%s (%s)" % (text, self.wallet.basename()))
        self.balance_label.setText(text)
        self.status_button.setIcon( icon )
        self.update_cashshuffle_icon()


    def update_wallet(self):
        self.update_status()
        if self.wallet.up_to_date or not self.network or not self.network.is_connected():
            self.update_tabs()

    def update_tabs(self):
        self.history_list.update()
        self.request_list.update()
        self.address_list.update()
        self.utxo_list.update()
        self.contact_list.update()
        self.invoice_list.update()
        self.update_completions()
        self.history_updated_signal.emit() # inform things like address_dialog that there's a new history

    def create_history_tab(self):
        from .history_list import HistoryList
        self.history_list = l = HistoryList(self)
        l.searchable_list = l
        return l

    def show_address(self, addr):
        from . import address_dialog
        d = address_dialog.AddressDialog(self, addr)
        d.exec_()

    def show_transaction(self, tx, tx_desc = None):
        '''tx_desc is set only for txs created in the Send tab'''
        show_transaction(tx, self, tx_desc)

    def create_receive_tab(self):
        # A 4-column grid layout.  All the stretch is in the last column.
        # The exchange rate plugin adds a fiat widget in column 2
        self.receive_grid = grid = QGridLayout()
        grid.setSpacing(8)
        grid.setColumnStretch(3, 1)

        self.receive_address = None
        self.receive_address_e = ButtonsLineEdit()
        self.receive_address_e.addCopyButton(self.app)
        self.receive_address_e.setReadOnly(True)
        msg = _('Bitcoin Cash address where the payment should be received. Note that each payment request uses a different Bitcoin Cash address.')
        self.receive_address_label = HelpLabel(_('Receiving address'), msg)
        self.receive_address_e.textChanged.connect(self.update_receive_qr)
        self.receive_address_e.setFocusPolicy(Qt.NoFocus)
        self.cashaddr_toggled_signal.connect(self.update_receive_address_widget)
        grid.addWidget(self.receive_address_label, 0, 0)
        grid.addWidget(self.receive_address_e, 0, 1, 1, -1)

        self.receive_message_e = QLineEdit()
        grid.addWidget(QLabel(_('Description')), 1, 0)
        grid.addWidget(self.receive_message_e, 1, 1, 1, -1)
        self.receive_message_e.textChanged.connect(self.update_receive_qr)

        self.receive_amount_e = BTCAmountEdit(self.get_decimal_point)
        grid.addWidget(QLabel(_('Requested amount')), 2, 0)
        grid.addWidget(self.receive_amount_e, 2, 1)
        self.receive_amount_e.textChanged.connect(self.update_receive_qr)

        self.fiat_receive_e = AmountEdit(self.fx.get_currency if self.fx else '')
        if not self.fx or not self.fx.is_enabled():
            self.fiat_receive_e.setVisible(False)
        grid.addWidget(self.fiat_receive_e, 2, 2, Qt.AlignLeft)
        self.connect_fields(self, self.receive_amount_e, self.fiat_receive_e, None)

        self.expires_combo = QComboBox()
        self.expires_combo.addItems([i[0] for i in expiration_values])
        self.expires_combo.setCurrentIndex(3)
        self.expires_combo.setFixedWidth(self.receive_amount_e.width())
        msg = ' '.join([
            _('Expiration date of your request.'),
            _('This information is seen by the recipient if you send them a signed payment request.'),
            _('Expired requests have to be deleted manually from your list, in order to free the corresponding Bitcoin Cash addresses.'),
            _('The Bitcoin Cash address never expires and will always be part of this Electron Cash wallet.'),
        ])
        grid.addWidget(HelpLabel(_('Request expires'), msg), 3, 0)
        grid.addWidget(self.expires_combo, 3, 1)
        self.expires_label = QLineEdit('')
        self.expires_label.setReadOnly(1)
        self.expires_label.setFocusPolicy(Qt.NoFocus)
        self.expires_label.hide()
        grid.addWidget(self.expires_label, 3, 1)

        self.save_request_button = QPushButton(_('Save'))
        self.save_request_button.clicked.connect(self.save_payment_request)

        self.new_request_button = QPushButton(_('New'))
        self.new_request_button.clicked.connect(self.new_payment_request)

        self.receive_qr = QRCodeWidget(fixedSize=200)
        self.receive_qr.mouseReleaseEvent = lambda x: self.toggle_qr_window()
        self.receive_qr.enterEvent = lambda x: self.app.setOverrideCursor(QCursor(Qt.PointingHandCursor))
        self.receive_qr.leaveEvent = lambda x: self.app.setOverrideCursor(QCursor(Qt.ArrowCursor))

        self.receive_buttons = buttons = QHBoxLayout()
        buttons.addStretch(1)
        buttons.addWidget(self.save_request_button)
        buttons.addWidget(self.new_request_button)
        grid.addLayout(buttons, 4, 1, 1, 2)

        self.receive_requests_label = QLabel(_('Requests'))

        from .request_list import RequestList
        self.request_list = RequestList(self)
        self.request_list.chkVisible()

        # layout
        vbox_g = QVBoxLayout()
        vbox_g.addLayout(grid)
        vbox_g.addStretch()

        hbox = QHBoxLayout()
        hbox.addLayout(vbox_g)
        hbox.addWidget(self.receive_qr)

        w = QWidget()
        w.searchable_list = self.request_list
        vbox = QVBoxLayout(w)
        vbox.addLayout(hbox)
        vbox.addStretch(1)
        vbox.addWidget(self.receive_requests_label)
        vbox.addWidget(self.request_list)
        vbox.setStretchFactor(self.request_list, 1000)

        return w


    def delete_payment_request(self, addr):
        self.wallet.remove_payment_request(addr, self.config)
        self.request_list.update()
        self.clear_receive_tab()

    def get_request_URI(self, addr):
        req = self.wallet.receive_requests[addr]
        message = self.wallet.labels.get(addr.to_storage_string(), '')
        amount = req['amount']
        URI = web.create_URI(addr, amount, message)
        if req.get('time'):
            URI += "&time=%d"%req.get('time')
        if req.get('exp'):
            URI += "&exp=%d"%req.get('exp')
        if req.get('name') and req.get('sig'):
            sig = bfh(req.get('sig'))
            sig = bitcoin.base_encode(sig, base=58)
            URI += "&name=" + req['name'] + "&sig="+sig
        return str(URI)


    def sign_payment_request(self, addr):
        alias = self.config.get('alias')
        alias_privkey = None
        if alias and self.alias_info:
            alias_addr, alias_name, validated = self.alias_info
            if alias_addr:
                if self.wallet.is_mine(alias_addr):
                    msg = _('This payment request will be signed.') + '\n' + _('Please enter your password')
                    password = self.password_dialog(msg)
                    if password:
                        try:
                            self.wallet.sign_payment_request(addr, alias, alias_addr, password)
                        except Exception as e:
                            self.show_error(str(e))
                            return
                    else:
                        return
                else:
                    return

    def save_payment_request(self):
        if not self.receive_address:
            self.show_error(_('No receiving address'))
        amount = self.receive_amount_e.get_amount()
        message = self.receive_message_e.text()
        if not message and not amount:
            self.show_error(_('No message or amount'))
            return False
        i = self.expires_combo.currentIndex()
        expiration = list(map(lambda x: x[1], expiration_values))[i]
        req = self.wallet.make_payment_request(self.receive_address, amount,
                                               message, expiration)
        self.wallet.add_payment_request(req, self.config)
        self.sign_payment_request(self.receive_address)
        self.request_list.update()
        self.address_list.update()
        self.save_request_button.setEnabled(False)

    def view_and_paste(self, title, msg, data):
        dialog = WindowModalDialog(self, title)
        vbox = QVBoxLayout()
        label = QLabel(msg)
        label.setWordWrap(True)
        vbox.addWidget(label)
        pr_e = ShowQRTextEdit(text=data)
        vbox.addWidget(pr_e)
        vbox.addLayout(Buttons(CopyCloseButton(pr_e.text, self.app, dialog)))
        dialog.setLayout(vbox)
        dialog.exec_()
        dialog.setParent(None) # So Python can GC

    def export_payment_request(self, addr):
        r = self.wallet.receive_requests[addr]
        pr = paymentrequest.serialize_request(r).SerializeToString()
        name = r['id'] + '.bip70'
        fileName = self.getSaveFileName(_("Select where to save your payment request"), name, "*.bip70")
        if fileName:
            with open(fileName, "wb+") as f:
                f.write(util.to_bytes(pr))
            self.show_message(_("Request saved successfully"))
            self.saved = True

    def new_payment_request(self):
        addr = self.wallet.get_unused_address()
        if addr is None:
            if not self.wallet.is_deterministic():
                msg = [
                    _('No more addresses in your wallet.'),
                    _('You are using a non-deterministic wallet, which cannot create new addresses.'),
                    _('If you want to create new addresses, use a deterministic wallet instead.')
                   ]
                self.show_message(' '.join(msg))
                return
            if not self.question(_("Warning: The next address will not be recovered automatically if you restore your wallet from seed; you may need to add it manually.\n\nThis occurs because you have too many unused addresses in your wallet. To avoid this situation, use the existing addresses first.\n\nCreate anyway?")):
                return
            addr = self.wallet.create_new_address(False)
        self.set_receive_address(addr)
        self.expires_label.hide()
        self.expires_combo.show()
        self.new_request_button.setEnabled(False)
        self.receive_message_e.setFocus(1)

    def set_receive_address(self, addr):
        self.receive_address = addr
        self.receive_message_e.setText('')
        self.receive_amount_e.setAmount(None)
        self.update_receive_address_widget()

    def update_receive_address_widget(self):
        text = ''
        if self.receive_address:
            text = self.receive_address.to_full_ui_string()
        self.receive_address_e.setText(text)

    def clear_receive_tab(self):
        self.expires_label.hide()
        self.expires_combo.show()
        self.set_receive_address(self.wallet.get_receiving_address())

    def toggle_qr_window(self):
        from . import qrwindow
        if not self.qr_window:
            self.qr_window = qrwindow.QR_Window()
            self.qr_window.setVisible(True)
            self.qr_window_geometry = self.qr_window.geometry()
        else:
            if not self.qr_window.isVisible():
                self.qr_window.setVisible(True)
                self.qr_window.setGeometry(self.qr_window_geometry)
            else:
                self.qr_window_geometry = self.qr_window.geometry()
                self.qr_window.setVisible(False)
        self.update_receive_qr()

    def show_send_tab(self):
        self.tabs.setCurrentIndex(self.tabs.indexOf(self.send_tab))

    def show_receive_tab(self):
        self.tabs.setCurrentIndex(self.tabs.indexOf(self.receive_tab))

    def receive_at(self, addr):
        self.receive_address = addr
        self.show_receive_tab()
        self.new_request_button.setEnabled(True)
        self.update_receive_address_widget()

    def update_receive_qr(self):
        amount = self.receive_amount_e.get_amount()
        message = self.receive_message_e.text()
        self.save_request_button.setEnabled((amount is not None) or (message != ""))
        uri = web.create_URI(self.receive_address, amount, message)
        self.receive_qr.setData(uri)
        if self.qr_window and self.qr_window.isVisible():
            self.qr_window.set_content(self, self.receive_address_e.text(), amount,
                                       message, uri)

    def create_send_tab(self):
        # A 4-column grid layout.  All the stretch is in the last column.
        # The exchange rate plugin adds a fiat widget in column 2
        self.send_grid = grid = QGridLayout()
        grid.setSpacing(8)
        grid.setColumnStretch(3, 1)

        from .paytoedit import PayToEdit
        self.amount_e = BTCAmountEdit(self.get_decimal_point)
        self.payto_e = PayToEdit(self)
        msg = _('Recipient of the funds.') + '\n\n'\
              + _('You may enter a Bitcoin Cash address, a label from your list of contacts (a list of completions will be proposed), or an alias (email-like address that forwards to a Bitcoin Cash address)')
        payto_label = HelpLabel(_('Pay to'), msg)
        grid.addWidget(payto_label, 1, 0)
        grid.addWidget(self.payto_e, 1, 1, 1, -1)

        completer = QCompleter()
        completer.setCaseSensitivity(False)
        self.payto_e.setCompleter(completer)
        completer.setModel(self.completions)

        msg = _('Description of the transaction (not mandatory).') + '\n\n'\
              + _('The description is not sent to the recipient of the funds. It is stored in your wallet file, and displayed in the \'History\' tab.')
        description_label = HelpLabel(_('Description'), msg)
        grid.addWidget(description_label, 2, 0)
        self.message_e = MyLineEdit()
        grid.addWidget(self.message_e, 2, 1, 1, -1)

        msg_opreturn = ( _('OP_RETURN data (optional).') + '\n\n'
                        + _('Posts a PERMANENT note to the BCH blockchain as part of this transaction.')
                        + '\n\n' + _('If you specify OP_RETURN text, you may leave the \'Pay to\' field blank.') )
        self.opreturn_label = HelpLabel(_('OP_RETURN'), msg_opreturn)
        grid.addWidget(self.opreturn_label,  3, 0)
        self.message_opreturn_e = MyLineEdit()
        grid.addWidget(self.message_opreturn_e,  3 , 1, 1, -1)

        if not self.config.get('enable_opreturn'):
            self.message_opreturn_e.setText("")
            self.message_opreturn_e.setHidden(True)
            self.opreturn_label.setHidden(True)



        self.from_label = QLabel(_('From'))
        grid.addWidget(self.from_label, 4, 0)
        self.from_list = MyTreeWidget(self, self.from_list_menu, ['',''])
        self.from_list.setHeaderHidden(True)
        self.from_list.setMaximumHeight(80)
        grid.addWidget(self.from_list, 4, 1, 1, -1)
        self.set_pay_from([])

        msg = _('Amount to be sent.') + '\n\n' \
              + _('The amount will be displayed in red if you do not have enough funds in your wallet.') + ' ' \
              + _('Note that if you have frozen some of your addresses, the available funds will be lower than your total balance.') + '\n\n' \
              + _('Keyboard shortcut: type "!" to send all your coins.')
        amount_label = HelpLabel(_('Amount'), msg)
        grid.addWidget(amount_label, 5, 0)
        grid.addWidget(self.amount_e, 5, 1)

        self.fiat_send_e = AmountEdit(self.fx.get_currency if self.fx else '')
        if not self.fx or not self.fx.is_enabled():
            self.fiat_send_e.setVisible(False)
        grid.addWidget(self.fiat_send_e, 5, 2)
        self.amount_e.frozen.connect(
            lambda: self.fiat_send_e.setFrozen(self.amount_e.isReadOnly()))

        self.max_button = EnterButton(_("Max"), self.spend_max)
        self.max_button.setFixedWidth(140)
        grid.addWidget(self.max_button, 5, 3)
        hbox = QHBoxLayout()
        hbox.addStretch(1)
        grid.addLayout(hbox, 5, 4)

        msg = _('Bitcoin Cash transactions are in general not free. A transaction fee is paid by the sender of the funds.') + '\n\n'\
              + _('The amount of fee can be decided freely by the sender. However, transactions with low fees take more time to be processed.') + '\n\n'\
              + _('A suggested fee is automatically added to this field. You may override it. The suggested fee increases with the size of the transaction.')
        self.fee_e_label = HelpLabel(_('Fee'), msg)

        def fee_cb(dyn, pos, fee_rate):
            if dyn:
                self.config.set_key('fee_level', pos, False)
            else:
                self.config.set_key('fee_per_kb', fee_rate, False)
            self.spend_max() if self.is_max else self.update_fee()

        self.fee_slider = FeeSlider(self, self.config, fee_cb)
        self.fee_slider.setFixedWidth(140)

        self.fee_custom_lbl = HelpLabel(self.get_custom_fee_text(),
                                        _('This is the fee rate that will be used for this transaction.')
                                        + "\n\n" + _('It is calculated from the Custom Fee Rate in preferences, but can be overridden from the manual fee edit on this form (if enabled).')
                                        + "\n\n" + _('Generally, a fee of 1.0 sats/B is a good minimal rate to ensure your transaction will make it into the next block.'))
        self.fee_custom_lbl.setFixedWidth(140)

        self.fee_slider_mogrifier()

        self.fee_e = BTCAmountEdit(self.get_decimal_point)
        if not self.config.get('show_fee', False):
            self.fee_e.setVisible(False)
        self.fee_e.textEdited.connect(self.update_fee)
        # This is so that when the user blanks the fee and moves on,
        # we go back to auto-calculate mode and put a fee back.
        self.fee_e.editingFinished.connect(self.update_fee)
        self.connect_fields(self, self.amount_e, self.fiat_send_e, self.fee_e)

        grid.addWidget(self.fee_e_label, 6, 0)
        grid.addWidget(self.fee_slider, 6, 1)
        grid.addWidget(self.fee_custom_lbl, 6, 1)
        grid.addWidget(self.fee_e, 6, 2)

        self.preview_button = EnterButton(_("Preview"), self.do_preview)
        self.preview_button.setToolTip(_('Display the details of your transactions before signing it.'))
        self.send_button = EnterButton(_("Send"), self.do_send)
        self.clear_button = EnterButton(_("Clear"), self.do_clear)
        buttons = QHBoxLayout()
        buttons.addStretch(1)
        buttons.addWidget(self.clear_button)
        buttons.addWidget(self.preview_button)
        buttons.addWidget(self.send_button)
        grid.addLayout(buttons, 7, 1, 1, 3)

        self.amount_e.shortcut.connect(self.spend_max)
        self.payto_e.textChanged.connect(self.update_fee)
        self.amount_e.textEdited.connect(self.update_fee)
        self.message_opreturn_e.textEdited.connect(self.update_fee)
        self.message_opreturn_e.textChanged.connect(self.update_fee)
        self.message_opreturn_e.editingFinished.connect(self.update_fee)

        def reset_max(t):
            self.is_max = False
            self.max_button.setEnabled(not bool(t))
        self.amount_e.textEdited.connect(reset_max)
        self.fiat_send_e.textEdited.connect(reset_max)

        def entry_changed():
            text = ""
            if self.not_enough_funds:
                amt_color, fee_color = ColorScheme.RED, ColorScheme.RED
                text = _( "Not enough funds" )
                c, u, x = self.wallet.get_frozen_balance()
                if c+u+x:
                    text += ' (' + self.format_amount(c+u+x).strip() + ' ' + self.base_unit() + ' ' +_("are frozen") + ')'

                extra = run_hook("not_enough_funds_extra", self)
                if isinstance(extra, str) and extra:
                    text += " ({})".format(extra)

            elif self.fee_e.isModified():
                amt_color, fee_color = ColorScheme.DEFAULT, ColorScheme.DEFAULT
            elif self.amount_e.isModified():
                amt_color, fee_color = ColorScheme.DEFAULT, ColorScheme.BLUE
            else:
                amt_color, fee_color = ColorScheme.BLUE, ColorScheme.BLUE
            opret_color = ColorScheme.DEFAULT
            if self.op_return_toolong:
                opret_color = ColorScheme.RED
                text = _("OP_RETURN message too large, needs to be under 220 bytes") + (", " if text else "") + text

            self.statusBar().showMessage(text)
            self.amount_e.setStyleSheet(amt_color.as_stylesheet())
            self.fee_e.setStyleSheet(fee_color.as_stylesheet())
            self.message_opreturn_e.setStyleSheet(opret_color.as_stylesheet())

        self.amount_e.textChanged.connect(entry_changed)
        self.fee_e.textChanged.connect(entry_changed)
        self.message_opreturn_e.textChanged.connect(entry_changed)
        self.message_opreturn_e.textEdited.connect(entry_changed)
        self.message_opreturn_e.editingFinished.connect(entry_changed)

        self.invoices_label = QLabel(_('Invoices'))
        from .invoice_list import InvoiceList
        self.invoice_list = InvoiceList(self)
        self.invoice_list.chkVisible()

        vbox0 = QVBoxLayout()
        vbox0.addLayout(grid)
        hbox = QHBoxLayout()
        hbox.addLayout(vbox0)
        w = QWidget()
        vbox = QVBoxLayout(w)
        vbox.addLayout(hbox)
        vbox.addStretch(1)
        vbox.addWidget(self.invoices_label)
        vbox.addWidget(self.invoice_list)
        vbox.setStretchFactor(self.invoice_list, 1000)
        w.searchable_list = self.invoice_list
        run_hook('create_send_tab', grid)
        return w

    def spend_max(self):
        self.is_max = True
        self.do_update_fee()

    def update_fee(self):
        self.require_fee_update = True

    def get_payto_or_dummy(self):
        r = self.payto_e.get_recipient()
        if r:
            return r
        return (TYPE_ADDRESS, self.wallet.dummy_address())

    def get_custom_fee_text(self, fee_rate = None):
        if not self.config.has_custom_fee_rate():
            return ""
        else:
            if fee_rate is None: fee_rate = self.config.custom_fee_rate() / 1000.0
            return str(round(fee_rate*100)/100) + " sats/B"

    @staticmethod
    def output_for_opreturn_stringdata(op_return):
        if not isinstance(op_return, str):
            raise OPReturnError('OP_RETURN parameter needs to be of type str!')
        op_return_code = "OP_RETURN "
        op_return_encoded = op_return.encode('utf-8')
        if len(op_return_encoded) > 220:
            raise OPReturnTooLarge(_("OP_RETURN message too large, needs to be under 220 bytes"))
        op_return_payload = op_return_encoded.hex()
        script = op_return_code + op_return_payload
        amount = 0
        return (TYPE_SCRIPT, ScriptOutput.from_string(script), amount)

    def do_update_fee(self):
        '''Recalculate the fee.  If the fee was manually input, retain it, but
        still build the TX to see if there are enough funds.
        '''
        freeze_fee = (self.fee_e.isModified()
                      and (self.fee_e.text() or self.fee_e.hasFocus()))
        amount = '!' if self.is_max else self.amount_e.get_amount()
        fee_rate = None
        if amount is None:
            if not freeze_fee:
                self.fee_e.setAmount(None)
            self.not_enough_funds = False
            self.statusBar().showMessage('')
        else:
            fee = self.fee_e.get_amount() if freeze_fee else None
            outputs = self.payto_e.get_outputs(self.is_max)
            if not outputs:
                _type, addr = self.get_payto_or_dummy()
                outputs = [(_type, addr, amount)]
            try:
                opreturn_message = self.message_opreturn_e.text() if self.config.get('enable_opreturn') else None
                if opreturn_message:
                    outputs.append(self.output_for_opreturn_stringdata(opreturn_message))
                tx = self.wallet.make_unsigned_transaction(self.get_coins(), outputs, self.config, fee)
                self.not_enough_funds = False
                self.op_return_toolong = False
            except NotEnoughFunds:
                self.not_enough_funds = True
                if not freeze_fee:
                    self.fee_e.setAmount(None)
                return
            except OPReturnTooLarge:
                self.op_return_toolong = True
                return
            except OPReturnError as e:
                self.statusBar().showMessage(str(e))
                return
            except BaseException:
                return

            if not freeze_fee:
                fee = None if self.not_enough_funds else tx.get_fee()
                self.fee_e.setAmount(fee)

            if self.is_max:
                amount = tx.output_value()
                self.amount_e.setAmount(amount)
            if fee is not None:
                fee_rate = fee / tx.estimated_size()
        self.fee_slider_mogrifier(self.get_custom_fee_text(fee_rate))

    def fee_slider_mogrifier(self, text = None):
        fee_slider_hidden = self.config.has_custom_fee_rate()
        self.fee_slider.setHidden(fee_slider_hidden)
        self.fee_custom_lbl.setHidden(not fee_slider_hidden)
        if text is not None: self.fee_custom_lbl.setText(text)

    def from_list_delete(self, item):
        i = self.from_list.indexOfTopLevelItem(item)
        self.pay_from.pop(i)
        self.redraw_from_list()
        self.update_fee()

    def from_list_menu(self, position):
        item = self.from_list.itemAt(position)
        menu = QMenu()
        menu.addAction(_("Remove"), lambda: self.from_list_delete(item))
        menu.exec_(self.from_list.viewport().mapToGlobal(position))

    def set_pay_from(self, coins):
        self.pay_from = list(coins)
        self.redraw_from_list()

    def redraw_from_list(self):
        self.from_list.clear()
        self.from_label.setHidden(len(self.pay_from) == 0)
        self.from_list.setHidden(len(self.pay_from) == 0)

        def format(x):
            h = x['prevout_hash']
            return '{}...{}:{:d}\t{}'.format(h[0:10], h[-10:],
                                             x['prevout_n'], x['address'])

        for item in self.pay_from:
            self.from_list.addTopLevelItem(QTreeWidgetItem( [format(item), self.format_amount(item['value']) ]))

    def get_contact_payto(self, key):
        _type, label = self.contacts.get(key)
        return label + '  <' + key + '>' if _type == 'address' else key

    def update_completions(self):
        l = [self.get_contact_payto(key) for key in self.contacts.keys()]
        self.completions.setStringList(l)

    def protected(func):
        '''Password request wrapper.  The password is passed to the function
        as the 'password' named argument.  "None" indicates either an
        unencrypted wallet, or the user cancelled the password request.
        An empty input is passed as the empty string.'''
        def request_password(self, *args, **kwargs):
            parent = self.top_level_window()
            password = None
            while self.wallet.has_password():
                password = self.password_dialog(parent=parent)
                if password is None:
                    # User cancelled password input
                    return
                try:
                    self.wallet.check_password(password)
                    break
                except Exception as e:
                    self.show_error(str(e), parent=parent)
                    continue

            kwargs['password'] = password
            return func(self, *args, **kwargs)
        return request_password

    def read_send_tab(self):

        isInvoice= False;

        if self.payment_request and self.payment_request.has_expired():
            self.show_error(_('Payment request has expired'))
            return
        label = self.message_e.text()

        if self.payment_request:
            isInvoice = True;
            outputs = self.payment_request.get_outputs()
        else:
            errors = self.payto_e.get_errors()
            if errors:
                self.show_warning(_("Invalid lines found:") + "\n\n" + '\n'.join([ _("Line #") + str(x[0]+1) + ": " + x[1] for x in errors]))
                return
            outputs = self.payto_e.get_outputs(self.is_max)

            if self.payto_e.is_alias and self.payto_e.validated is False:
                alias = self.payto_e.toPlainText()
                msg = _('WARNING: the alias "{}" could not be validated via an additional '
                        'security check, DNSSEC, and thus may not be correct.').format(alias) + '\n'
                msg += _('Do you wish to continue?')
                if not self.question(msg):
                    return

        try:
            # handle op_return if specified and enabled
            opreturn_message = self.message_opreturn_e.text()
            if opreturn_message:
                outputs.append(self.output_for_opreturn_stringdata(opreturn_message))
        except OPReturnTooLarge as e:
            self.show_error(str(e))
            return
        except OPReturnError as e:
            self.show_error(str(e))
            return

        if not outputs:
            self.show_error(_('No outputs'))
            return

        for _type, addr, amount in outputs:
            if amount is None:
                self.show_error(_('Invalid Amount'))
                return

        freeze_fee = self.fee_e.isVisible() and self.fee_e.isModified() and (self.fee_e.text() or self.fee_e.hasFocus())
        fee = self.fee_e.get_amount() if freeze_fee else None
        coins = self.get_coins(isInvoice)
        return outputs, fee, label, coins

    def do_preview(self):
        self.do_send(preview = True)

    def do_send(self, preview = False):
        if run_hook('abort_send', self):
            return
        r = self.read_send_tab()
        if not r:
            return
        outputs, fee, tx_desc, coins = r
        try:
            tx = self.wallet.make_unsigned_transaction(coins, outputs, self.config, fee)
        except NotEnoughFunds:
            self.show_message(_("Insufficient funds"))
            return
        except ExcessiveFee:
            self.show_message(_("Your fee is too high.  Max is 50 sat/byte."))
            return
        except BaseException as e:
            traceback.print_exc(file=sys.stdout)
            self.show_message(str(e))
            return

        amount = tx.output_value() if self.is_max else sum(map(lambda x:x[2], outputs))
        fee = tx.get_fee()

        #if fee < self.wallet.relayfee() * tx.estimated_size() / 1000 and tx.requires_fee(self.wallet):
            #self.show_error(_("This transaction requires a higher fee, or it will not be propagated by the network"))
            #return

        if preview:
            self.show_transaction(tx, tx_desc)
            return

        # confirmation dialog
        msg = [
            _("Amount to be sent") + ": " + self.format_amount_and_units(amount),
            _("Mining fee") + ": " + self.format_amount_and_units(fee),
        ]

        x_fee = run_hook('get_tx_extra_fee', self.wallet, tx)
        if x_fee:
            x_fee_address, x_fee_amount = x_fee
            msg.append( _("Additional fees") + ": " + self.format_amount_and_units(x_fee_amount) )

        confirm_rate = 2 * self.config.max_fee_rate()

        # IN THE FUTURE IF WE WANT TO APPEND SOMETHING IN THE MSG ABOUT THE FEE, CODE IS COMMENTED OUT:
        #if fee > confirm_rate * tx.estimated_size() / 1000:
        #    msg.append(_('Warning') + ': ' + _("The fee for this transaction seems unusually high."))

        if (fee < (tx.estimated_size())):
            msg.append(_('Warning') + ': ' + _("You're using a fee less than 1000 sats/kb.  It may take a very long time to confirm."))

        if self.config.get('enable_opreturn') and self.message_opreturn_e.text():
            msg.append(_("You are using an OP_RETURN message. This gets permanently written to the blockchain."))

        if self.wallet.has_password():
            msg.append("")
            msg.append(_("Enter your password to proceed"))
            password = self.password_dialog('\n'.join(msg))
            if not password:
                return
        else:
            msg.append(_('Proceed?'))
            password = None
            if not self.question('\n'.join(msg)):
                return

        def sign_done(success):
            if success:
                if not tx.is_complete():
                    self.show_transaction(tx, tx_desc)
                    self.do_clear()
                else:
                    self.broadcast_transaction(tx, tx_desc)
        self.sign_tx_with_password(tx, sign_done, password)

    @protected
    def sign_tx(self, tx, callback, password):
        self.sign_tx_with_password(tx, callback, password)

    def sign_tx_with_password(self, tx, callback, password):
        '''Sign the transaction in a separate thread.  When done, calls
        the callback with a success code of True or False.
        '''
        # call hook to see if plugin needs gui interaction
        run_hook('sign_tx', self, tx)

        def on_signed(result):
            callback(True)
        def on_failed(exc_info):
            self.on_error(exc_info)
            callback(False)

        if self.tx_external_keypairs:
            task = partial(Transaction.sign, tx, self.tx_external_keypairs)
        else:
            task = partial(self.wallet.sign_transaction, tx, password)
        WaitingDialog(self, _('Signing transaction...'), task,
                      on_signed, on_failed)

    def broadcast_transaction(self, tx, tx_desc):

        def broadcast_thread():
            # non-GUI thread
            status = False
            msg = "Failed"
            pr = self.payment_request
            if pr and pr.has_expired():
                self.payment_request = None
                return False, _("Payment request has expired")
            if pr:
                refund_address = self.wallet.get_receiving_addresses()[0]
                ack_status, ack_msg = pr.send_payment(str(tx), refund_address)
                msg = ack_msg
                if ack_status:
                    self.invoices.set_paid(pr, tx.txid())
                    self.invoices.save()
                    self.payment_request = None
                    status = True
            else:
                status, msg =  self.network.broadcast_transaction(tx)
            return status, msg

        # Capture current TL window; override might be removed on return
        parent = self.top_level_window()

        if not self.network:
            # Don't allow a useless broadcast when in offline mode. Previous to this we were getting an exception on broadcast.
            parent.show_error(_("You are using Electron Cash in offline mode; restart Electron Cash if you want to get connected"))
            return
        elif not self.network.is_connected():
            # Don't allow a potentially very slow broadcast when obviously not connected.
            parent.show_error(_("Not connected"))
            return

        def broadcast_done(result):
            # GUI thread
            if result:
                status, msg = result
                if status:
                    if tx_desc is not None and tx.is_complete():
                        self.wallet.set_label(tx.txid(), tx_desc)
                    parent.show_message(_('Payment sent.') + '\n' + msg)
                    self.invoice_list.update()
                    self.do_clear()
                else:
                    if msg.startswith("error: "):
                        msg = msg.split(" ", 1)[-1] # take the last part, sans the "error: " prefix
                    parent.show_error(msg)

        WaitingDialog(self, _('Broadcasting transaction...'),
                      broadcast_thread, broadcast_done, self.on_error)

    def query_choice(self, msg, choices):
        # Needed by QtHandler for hardware wallets
        dialog = WindowModalDialog(self.top_level_window())
        clayout = ChoicesLayout(msg, choices)
        vbox = QVBoxLayout(dialog)
        vbox.addLayout(clayout.layout())
        vbox.addLayout(Buttons(OkButton(dialog)))
        result = dialog.exec_()
        dialog.setParent(None)
        if not result:
            return None
        return clayout.selected_index()

    def lock_amount(self, b):
        self.amount_e.setFrozen(b)
        self.max_button.setEnabled(not b)

    def prepare_for_payment_request(self):
        self.show_send_tab()
        self.payto_e.is_pr = True
        for e in [self.payto_e, self.amount_e, self.message_e]:
            e.setFrozen(True)
        self.max_button.setDisabled(True)
        self.payto_e.setText(_("please wait..."))
        return True

    def delete_invoice(self, key):
        self.invoices.remove(key)
        self.invoice_list.update()

    def payment_request_ok(self):
        pr = self.payment_request
        key = self.invoices.add(pr)
        status = self.invoices.get_status(key)
        self.invoice_list.update()
        if status == PR_PAID:
            self.show_message("invoice already paid")
            self.do_clear()
            self.payment_request = None
            return
        self.payto_e.is_pr = True
        if not pr.has_expired():
            self.payto_e.setGreen()
        else:
            self.payto_e.setExpired()
        self.payto_e.setText(pr.get_requestor())
        self.amount_e.setText(format_satoshis_plain(pr.get_amount(), self.decimal_point))
        self.message_e.setText(pr.get_memo())
        # signal to set fee
        self.amount_e.textEdited.emit("")

    def payment_request_error(self):
        self.show_message(self.payment_request.error)
        self.payment_request = None
        self.do_clear()

    def on_pr(self, request):
        self.payment_request = request
        if self.payment_request.verify(self.contacts):
            self.payment_request_ok_signal.emit()
        else:
            self.payment_request_error_signal.emit()

    def pay_to_URI(self, URI):
        if not URI:
            return
        try:
            out = web.parse_URI(URI, self.on_pr)
        except Exception as e:
            self.show_error(_('Invalid bitcoincash URI:') + '\n' + str(e))
            return
        self.show_send_tab()
        r = out.get('r')
        sig = out.get('sig')
        name = out.get('name')
        if r or (name and sig):
            self.prepare_for_payment_request()
            return
        address = out.get('address')
        amount = out.get('amount')
        label = out.get('label')
        message = out.get('message')
        op_return = out.get('op_return')
        # use label as description (not BIP21 compliant)
        if label and not message:
            message = label
        if address:
            self.payto_e.setText(address)
        if message:
            self.message_e.setText(message)
        if amount:
            self.amount_e.setAmount(amount)
            self.amount_e.textEdited.emit("")
        if op_return:
            self.message_opreturn_e.setText(op_return)
            self.message_opreturn_e.setHidden(False)
            self.opreturn_label.setHidden(False)
        elif not self.config.get('enable_opreturn'):
            self.message_opreturn_e.setText('')
            self.message_opreturn_e.setHidden(True)
            self.opreturn_label.setHidden(True)

    def do_clear(self):
        self.is_max = False
        self.not_enough_funds = False
        self.op_return_toolong = False
        self.payment_request = None
        self.payto_e.is_pr = False
        for e in [self.payto_e, self.message_e, self.amount_e, self.fiat_send_e, self.fee_e, self.message_opreturn_e]:
            e.setText('')
            e.setFrozen(False)
        self.max_button.setDisabled(False)
        self.set_pay_from([])
        self.tx_external_keypairs = {}
        self.message_opreturn_e.setVisible(self.config.get('enable_opreturn', False))
        self.opreturn_label.setVisible(self.config.get('enable_opreturn', False))
        self.update_status()
        run_hook('do_clear', self)

    def set_frozen_state(self, addrs, freeze):
        self.wallet.set_frozen_state(addrs, freeze)
        self.address_list.update()
        self.utxo_list.update()
        self.update_fee()

    def set_frozen_coin_state(self, utxos, freeze):
        self.wallet.set_frozen_coin_state(utxos, freeze)
        self.utxo_list.update()
        self.update_fee()

    def create_converter_tab(self):

        source_address = QLineEdit()
        cash_address = QLineEdit()
        cash_address.setReadOnly(True)
        legacy_address = QLineEdit()
        legacy_address.setReadOnly(True)

        widgets = [
            (cash_address, Address.FMT_CASHADDR),
            (legacy_address, Address.FMT_LEGACY),
        ]

        def convert_address():
            try:
                addr = Address.from_string(source_address.text().strip())
            except:
                addr = None
            for widget, fmt in widgets:
                if addr:
                    widget.setText(addr.to_full_string(fmt))
                else:
                    widget.setText('')

        source_address.textChanged.connect(convert_address)

        label = WWLabel(_(
            "This tool helps convert between address formats for Bitcoin "
            "Cash addresses.\nYou are encouraged to use the 'Cash address' "
            "format."
        ))

        w = QWidget()
        grid = QGridLayout()
        grid.setSpacing(15)
        grid.setColumnStretch(1, 2)
        grid.setColumnStretch(2, 1)
        grid.addWidget(QLabel(_('Address to convert')), 0, 0)
        grid.addWidget(source_address, 0, 1)
        grid.addWidget(QLabel(_('Cash address')), 1, 0)
        grid.addWidget(cash_address, 1, 1)
        grid.addWidget(QLabel(_('Legacy address')), 2, 0)
        grid.addWidget(legacy_address, 2, 1)
        w.setLayout(grid)

        vbox = QVBoxLayout()
        vbox.addWidget(label)
        vbox.addWidget(w)
        vbox.addStretch(1)

        w = QWidget()
        w.setLayout(vbox)

        return w

    def create_list_tab(self, l, list_header=None):
        w = QWidget()
        w.searchable_list = l
        vbox = QVBoxLayout()
        w.setLayout(vbox)
        vbox.setContentsMargins(0, 0, 0, 0)
        vbox.setSpacing(0)
        if list_header:
            hbox = QHBoxLayout()
            for b in list_header:
                hbox.addWidget(b)
            hbox.addStretch()
            vbox.addLayout(hbox)
        vbox.addWidget(l)
        return w

    def create_addresses_tab(self):
        from .address_list import AddressList
        self.address_list = l = AddressList(self)
        self.cashaddr_toggled_signal.connect(l.update)
        return self.create_list_tab(l)

    def create_utxo_tab(self):
        from .utxo_list import UTXOList
        self.utxo_list = l = UTXOList(self)
        self.cashaddr_toggled_signal.connect(l.update)
        return self.create_list_tab(l)

    def create_contacts_tab(self):
        from .contact_list import ContactList
        self.contact_list = l = ContactList(self)
        self.cashaddr_toggled_signal.connect(l.update)
        return self.create_list_tab(l)

    def remove_address(self, addr):
        if self.question(_("Do you want to remove {} from your wallet?"
                           .format(addr.to_ui_string()))):
            self.wallet.delete_address(addr)
            self.address_list.update()
            self.history_list.update()
            self.history_updated_signal.emit() # inform things like address_dialog that there's a new history
            self.clear_receive_tab()

    def get_coins(self, isInvoice = False):
        coins = []
        if self.pay_from:
            coins =  self.pay_from
        else:
            coins = self.wallet.get_spendable_coins(None, self.config, isInvoice)
        run_hook("spendable_coin_filter", self, coins) # may modify coins -- used by CashShuffle if in shuffle = ENABLED mode.
        return coins

    def spend_coins(self, coins):
        self.set_pay_from(coins)
        self.show_send_tab()
        self.update_fee()

    def paytomany(self):
        self.show_send_tab()
        self.payto_e.paytomany()
        msg = '\n'.join([
            _('Enter a list of outputs in the \'Pay to\' field.'),
            _('One output per line.'),
            _('Format: address, amount'),
            _('You may load a CSV file using the file icon.')
        ])
        self.show_message(msg, title=_('Pay to many'))

    def payto_contacts(self, labels):
        paytos = [self.get_contact_payto(label) for label in labels]
        self.show_send_tab()
        if len(paytos) == 1:
            self.payto_e.setText(paytos[0])
            self.amount_e.setFocus()
        else:
            text = "\n".join([payto + ", 0" for payto in paytos])
            self.payto_e.setText(text)
            self.payto_e.setFocus()

    def set_contact(self, label, address):
        if not Address.is_valid(address):
            self.show_error(_('Invalid Address'))
            self.contact_list.update()  # Displays original unchanged value
            return False
        old_entry = self.contacts.get(address, None)
        self.contacts[address] = ('address', label)
        self.contact_list.update()
        self.history_list.update()
        self.history_updated_signal.emit() # inform things like address_dialog that there's a new history
        self.update_completions()

        # The contact has changed, update any addresses that are displayed with the old information.
        run_hook('update_contact', address, self.contacts[address], old_entry)
        return True

    def delete_contacts(self, addresses):
        if not self.question(_("Remove {} from your list of contacts?")
                             .format(" + ".join(addresses))):
            return
        removed_entries = []
        for address in addresses:
            if address in self.contacts.keys():
                removed_entries.append((address, self.contacts[address]))
            self.contacts.pop(address)

        self.history_list.update()
        self.history_updated_signal.emit() # inform things like address_dialog that there's a new history
        self.contact_list.update()
        self.update_completions()

        run_hook('delete_contacts', removed_entries)

    def show_invoice(self, key):
        pr = self.invoices.get(key)
        pr.verify(self.contacts)
        self.show_pr_details(pr)

    def show_pr_details(self, pr):
        key = pr.get_id()
        d = WindowModalDialog(self, _("Invoice"))
        vbox = QVBoxLayout(d)
        grid = QGridLayout()
        grid.addWidget(QLabel(_("Requestor") + ':'), 0, 0)
        grid.addWidget(QLabel(pr.get_requestor()), 0, 1)
        grid.addWidget(QLabel(_("Amount") + ':'), 1, 0)
        outputs_str = '\n'.join(map(lambda x: self.format_amount(x[2])+ self.base_unit() + ' @ ' + x[1].to_ui_string(), pr.get_outputs()))
        grid.addWidget(QLabel(outputs_str), 1, 1)
        expires = pr.get_expiration_date()
        grid.addWidget(QLabel(_("Memo") + ':'), 2, 0)
        grid.addWidget(QLabel(pr.get_memo()), 2, 1)
        grid.addWidget(QLabel(_("Signature") + ':'), 3, 0)
        grid.addWidget(QLabel(pr.get_verify_status()), 3, 1)
        if expires:
            grid.addWidget(QLabel(_("Expires") + ':'), 4, 0)
            grid.addWidget(QLabel(format_time(expires)), 4, 1)
        vbox.addLayout(grid)
        def do_export():
            fn = self.getSaveFileName(_("Save invoice to file"), "*.bip70")
            if not fn:
                return
            with open(fn, 'wb') as f:
                data = f.write(pr.raw)
            self.show_message(_('Invoice saved as' + ' ' + fn))
        exportButton = EnterButton(_('Save'), do_export)
        def do_delete():
            if self.question(_('Delete invoice?')):
                self.invoices.remove(key)
                self.history_list.update()
                self.history_updated_signal.emit() # inform things like address_dialog that there's a new history
                self.invoice_list.update()
                d.close()
        deleteButton = EnterButton(_('Delete'), do_delete)
        vbox.addLayout(Buttons(exportButton, deleteButton, CloseButton(d)))
        d.exec_()
        d.setParent(None) # So Python can GC

    def do_pay_invoice(self, key):
        pr = self.invoices.get(key)
        self.payment_request = pr
        self.prepare_for_payment_request()
        pr.error = None  # this forces verify() to re-run
        if pr.verify(self.contacts):
            self.payment_request_ok()
        else:
            self.payment_request_error()

    def create_console_tab(self):
        from .console import Console
        self.console = console = Console()
        return console

    def update_console(self):
        console = self.console
        console.history = self.config.get("console-history",[])
        console.history_index = len(console.history)

        console.updateNamespace({'wallet' : self.wallet,
                                 'network' : self.network,
                                 'plugins' : self.gui_object.plugins,
                                 'window': self})
        console.updateNamespace({'util' : util, 'bitcoin':bitcoin})

        set_json = Weak(self.console.set_json)
        c = commands.Commands(self.config, self.wallet, self.network, lambda: set_json(True))
        methods = {}
        password_getter = Weak(self.password_dialog)
        def mkfunc(f, method):
            return lambda *args, **kwargs: f(method, *args, password_getter=password_getter,
                                             **kwargs)
        for m in dir(c):
            if m[0]=='_' or m in ['network','wallet','config']: continue
            methods[m] = mkfunc(c._run, m)

        console.updateNamespace(methods)

    def create_status_bar(self):

        sb = QStatusBar()
        sb.setFixedHeight(35)
        qtVersion = qVersion()

        self.balance_label = QLabel("")
        sb.addWidget(self.balance_label)

        self.search_box = QLineEdit()
        self.search_box.textChanged.connect(self.do_search)
        self.search_box.hide()
        sb.addPermanentWidget(self.search_box)

        self.lock_icon = QIcon()
        self.password_button = StatusBarButton(self.lock_icon, _("Password"), self.change_password_dialog )
        sb.addPermanentWidget(self.password_button)


        self.cashshuffle_status_button = StatusBarButton(
            self.cashshuffle_icon(),
            '', # ToolTip will be set in update_cashshuffle code
            self.toggle_cashshuffle
        )
        self.cashshuffle_toggle_action = QAction("", self.cashshuffle_status_button) # action text will get set in update_cashshuffle_icon()
        self.cashshuffle_toggle_action.triggered.connect(lambda x=None: self.toggle_cashshuffle())
        self.cashshuffle_settings_action = QAction("", self.cashshuffle_status_button)
        self.cashshuffle_settings_action.triggered.connect(lambda x=None: self.show_cashshuffle_settings())
        self.cashshuffle_status_button.addAction(self.cashshuffle_toggle_action)
        sep = QAction(self.cashshuffle_status_button); sep.setSeparator(True)
        self.cashshuffle_status_button.addAction(sep)
        self.cashshuffle_status_button.addAction(self.cashshuffle_settings_action)
        self.cashshuffle_status_button.setContextMenuPolicy(Qt.ActionsContextMenu)

        sb.addPermanentWidget(self.cashshuffle_status_button)

        self.addr_converter_button = StatusBarButton(
            self.cashaddr_icon(),
            _("Toggle CashAddr Display"),
            self.toggle_cashaddr_status_bar
        )
        sb.addPermanentWidget(self.addr_converter_button)

        sb.addPermanentWidget(StatusBarButton(QIcon(":icons/preferences.png"), _("Preferences"), self.settings_dialog ) )
        self.seed_button = StatusBarButton(QIcon(":icons/seed.png"), _("Seed"), self.show_seed_dialog )
        sb.addPermanentWidget(self.seed_button)
        weakSelf = Weak(self)
        gui_object = self.gui_object
        self.status_button = StatusBarButton(QIcon(":icons/status_disconnected.png"), _("Network"), lambda: gui_object.show_network_dialog(weakSelf))
        sb.addPermanentWidget(self.status_button)
        run_hook('create_status_bar', sb)
        self.setStatusBar(sb)

    def update_lock_icon(self):
        icon = QIcon(":icons/lock.png") if self.wallet.has_password() else QIcon(":icons/unlock.png")
        self.password_button.setIcon(icon)

    def update_buttons_on_seed(self):
        self.seed_button.setVisible(self.wallet.has_seed())
        self.password_button.setVisible(self.wallet.can_change_password())
        self.send_button.setVisible(not self.wallet.is_watching_only())

    def change_password_dialog(self):
        from .password_dialog import ChangePasswordDialog
        d = ChangePasswordDialog(self, self.wallet)
        ok, password, new_password, encrypt_file = d.run()
        if not ok:
            return
        try:
            self.wallet.update_password(password, new_password, encrypt_file)
            run_hook("on_new_password", self, password, new_password)
        except BaseException as e:
            self.show_error(str(e))
            return
        except:
            traceback.print_exc(file=sys.stdout)
            self.show_error(_('Failed to update password'))
            return
        msg = _('Password was updated successfully') if new_password else _('Password is disabled, this wallet is not protected')
        self.show_message(msg, title=_("Success"))
        self.update_lock_icon()

    def toggle_search(self):
        self.search_box.setHidden(not self.search_box.isHidden())
        if not self.search_box.isHidden():
            self.search_box.setFocus(1)
        else:
            self.do_search('')

    def do_search(self, t):
        tab = self.tabs.currentWidget()
        if hasattr(tab, 'searchable_list'):
            tab.searchable_list.filter(t)

    def new_contact_dialog(self):
        d = WindowModalDialog(self, _("New Contact"))
        vbox = QVBoxLayout(d)
        vbox.addWidget(QLabel(_('New Contact') + ':'))
        grid = QGridLayout()
        line1 = QLineEdit()
        line1.setFixedWidth(280)
        line2 = QLineEdit()
        line2.setFixedWidth(280)
        grid.addWidget(QLabel(_("Address")), 1, 0)
        grid.addWidget(line1, 1, 1)
        grid.addWidget(QLabel(_("Name")), 2, 0)
        grid.addWidget(line2, 2, 1)
        vbox.addLayout(grid)
        vbox.addLayout(Buttons(CancelButton(d), OkButton(d)))
        if d.exec_():
            self.set_contact(line2.text(), line1.text())
        d.setParent(None) # for Python GC

    def show_master_public_keys(self):
        dialog = WindowModalDialog(self, _("Wallet Information"))
        dialog.setMinimumSize(500, 100)
        mpk_list = self.wallet.get_master_public_keys()
        vbox = QVBoxLayout()
        wallet_type = self.wallet.storage.get('wallet_type', '')
        grid = QGridLayout()
        basename = os.path.basename(self.wallet.storage.path)
        grid.addWidget(QLabel(_("Wallet name")+ ':'), 0, 0)
        grid.addWidget(QLabel(basename), 0, 1)
        grid.addWidget(QLabel(_("Wallet type")+ ':'), 1, 0)
        grid.addWidget(QLabel(wallet_type), 1, 1)
        grid.addWidget(QLabel(_("Script type")+ ':'), 2, 0)
        grid.addWidget(QLabel(self.wallet.txin_type), 2, 1)
        vbox.addLayout(grid)
        if self.wallet.is_deterministic():
            mpk_text = ShowQRTextEdit()
            mpk_text.setMaximumHeight(150)
            mpk_text.addCopyButton(self.app)
            def show_mpk(index):
                mpk_text.setText(mpk_list[index])
            # only show the combobox in case multiple accounts are available
            if len(mpk_list) > 1:
                def label(key):
                    if isinstance(self.wallet, Multisig_Wallet):
                        return _("cosigner") + ' ' + str(key+1)
                    return ''
                labels = [label(i) for i in range(len(mpk_list))]
                on_click = lambda clayout: show_mpk(clayout.selected_index())
                labels_clayout = ChoicesLayout(_("Master Public Keys"), labels, on_click)
                vbox.addLayout(labels_clayout.layout())
            else:
                vbox.addWidget(QLabel(_("Master Public Key")))
            show_mpk(0)
            vbox.addWidget(mpk_text)
        vbox.addStretch(1)
        vbox.addLayout(Buttons(CloseButton(dialog)))
        dialog.setLayout(vbox)
        dialog.exec_()
        dialog.setParent(None)

    def remove_wallet(self):
        if self.question('\n'.join([
                _('Delete wallet file?'),
                "%s"%self.wallet.storage.path,
                _('If your wallet contains funds, make sure you have saved its seed.')])):
            self._delete_wallet()

    @protected
    def _delete_wallet(self, password):
        wallet_path = self.wallet.storage.path
        basename = os.path.basename(wallet_path)
        self.gui_object.daemon.stop_wallet(wallet_path)
        self.close()
        os.unlink(wallet_path)
        self.update_recently_visited(wallet_path) # this ensures it's deleted from the menu
        self.show_error("Wallet removed:" + basename)

    @protected
    def show_seed_dialog(self, password):
        if not self.wallet.has_seed():
            self.show_message(_('This wallet has no seed'))
            return
        keystore = self.wallet.get_keystore()
        try:
            seed = keystore.get_seed(password)
            passphrase = keystore.get_passphrase(password)
        except BaseException as e:
            self.show_error(str(e))
            return
        from .seed_dialog import SeedDialog
        d = SeedDialog(self, seed, passphrase)
        d.exec_()

    def show_qrcode(self, data, title = _("QR code"), parent=None):
        if not data:
            return
        d = QRDialog(data, parent or self, title)
        d.exec_()

    @protected
    def show_private_key(self, address, password):
        if not address:
            return
        try:
            pk = self.wallet.export_private_key(address, password)
        except Exception as e:
            traceback.print_exc(file=sys.stdout)
            self.show_message(str(e))
            return
        xtype = bitcoin.deserialize_privkey(pk)[0]
        d = WindowModalDialog(self, _("Private key"))
        d.setMinimumSize(600, 150)
        vbox = QVBoxLayout()
        vbox.addWidget(QLabel('{}: {}'.format(_("Address"), address)))
        vbox.addWidget(QLabel(_("Script type") + ': ' + xtype))
        vbox.addWidget(QLabel(_("Private key") + ':'))
        keys_e = ShowQRTextEdit(text=pk)
        keys_e.addCopyButton(self.app)
        vbox.addWidget(keys_e)
        vbox.addWidget(QLabel(_("Redeem Script") + ':'))
        rds_e = ShowQRTextEdit(text=address.to_script().hex())
        rds_e.addCopyButton(self.app)
        vbox.addWidget(rds_e)
        vbox.addLayout(Buttons(CloseButton(d)))
        d.setLayout(vbox)
        d.exec_()
        d.setParent(None)

    msg_sign = _("Signing with an address actually means signing with the corresponding "
                "private key, and verifying with the corresponding public key. The "
                "address you have entered does not have a unique public key, so these "
                "operations cannot be performed.") + '\n\n' + \
               _('The operation is undefined. Not just in Electron Cash, but in general.')

    @protected
    def do_sign(self, address, message, signature, password):
        address  = address.text().strip()
        message = message.toPlainText().strip()
        try:
            addr = Address.from_string(address)
        except:
            self.show_message(_('Invalid Bitcoin Cash address.'))
            return
        if addr.kind != addr.ADDR_P2PKH:
            self.show_message(_('Cannot sign messages with this type of address.') + '\n\n' + self.msg_sign)
        if self.wallet.is_watching_only():
            self.show_message(_('This is a watching-only wallet.'))
            return
        if not self.wallet.is_mine(addr):
            self.show_message(_('Address not in wallet.'))
            return
        task = partial(self.wallet.sign_message, addr, message, password)

        def show_signed_message(sig):
            signature.setText(base64.b64encode(sig).decode('ascii'))
        self.wallet.thread.add(task, on_success=show_signed_message)

    def do_verify(self, address, message, signature):
        try:
            address = Address.from_string(address.text().strip())
        except:
            self.show_message(_('Invalid Bitcoin Cash address.'))
            return
        message = message.toPlainText().strip().encode('utf-8')
        try:
            # This can throw on invalid base64
            sig = base64.b64decode(signature.toPlainText())
            verified = bitcoin.verify_message(address, sig, message)
        except:
            verified = False

        if verified:
            self.show_message(_("Signature verified"))
        else:
            self.show_error(_("Wrong signature"))

    def sign_verify_message(self, address=None):
        d = WindowModalDialog(self, _('Sign/verify Message'))
        d.setMinimumSize(610, 290)

        layout = QGridLayout(d)

        message_e = QTextEdit()
        layout.addWidget(QLabel(_('Message')), 1, 0)
        layout.addWidget(message_e, 1, 1)
        layout.setRowStretch(2,3)

        address_e = QLineEdit()
        address_e.setText(address.to_ui_string() if address else '')
        layout.addWidget(QLabel(_('Address')), 2, 0)
        layout.addWidget(address_e, 2, 1)

        signature_e = QTextEdit()
        layout.addWidget(QLabel(_('Signature')), 3, 0)
        layout.addWidget(signature_e, 3, 1)
        layout.setRowStretch(3,1)

        hbox = QHBoxLayout()

        b = QPushButton(_("Sign"))
        b.clicked.connect(lambda: self.do_sign(address_e, message_e, signature_e))
        hbox.addWidget(b)

        b = QPushButton(_("Verify"))
        b.clicked.connect(lambda: self.do_verify(address_e, message_e, signature_e))
        hbox.addWidget(b)

        b = QPushButton(_("Close"))
        b.clicked.connect(d.accept)
        hbox.addWidget(b)
        layout.addLayout(hbox, 4, 1)
        d.exec_()
        d.setParent(None) # for Python GC

    @protected
    def do_decrypt(self, message_e, pubkey_e, encrypted_e, password):
        if self.wallet.is_watching_only():
            self.show_message(_('This is a watching-only wallet.'))
            return
        cyphertext = encrypted_e.toPlainText()
        task = partial(self.wallet.decrypt_message, pubkey_e.text(), cyphertext, password)
        self.wallet.thread.add(task, on_success=lambda text: message_e.setText(text.decode('utf-8')))

    def do_encrypt(self, message_e, pubkey_e, encrypted_e):
        message = message_e.toPlainText()
        message = message.encode('utf-8')
        try:
            encrypted = bitcoin.encrypt_message(message, pubkey_e.text())
            encrypted_e.setText(encrypted.decode('ascii'))
        except BaseException as e:
            traceback.print_exc(file=sys.stdout)
            self.show_warning(str(e))

    def encrypt_message(self, address=None):
        d = WindowModalDialog(self, _('Encrypt/decrypt Message'))
        d.setMinimumSize(610, 490)

        layout = QGridLayout(d)

        message_e = QTextEdit()
        layout.addWidget(QLabel(_('Message')), 1, 0)
        layout.addWidget(message_e, 1, 1)
        layout.setRowStretch(2,3)

        pubkey_e = QLineEdit()
        if address:
            pubkey = self.wallet.get_public_key(address)
            if not isinstance(pubkey, str):
                pubkey = pubkey.to_ui_string()
            pubkey_e.setText(pubkey)
        layout.addWidget(QLabel(_('Public key')), 2, 0)
        layout.addWidget(pubkey_e, 2, 1)

        encrypted_e = QTextEdit()
        layout.addWidget(QLabel(_('Encrypted')), 3, 0)
        layout.addWidget(encrypted_e, 3, 1)
        layout.setRowStretch(3,1)

        hbox = QHBoxLayout()
        b = QPushButton(_("Encrypt"))
        b.clicked.connect(lambda: self.do_encrypt(message_e, pubkey_e, encrypted_e))
        hbox.addWidget(b)

        b = QPushButton(_("Decrypt"))
        b.clicked.connect(lambda: self.do_decrypt(message_e, pubkey_e, encrypted_e))
        hbox.addWidget(b)

        b = QPushButton(_("Close"))
        b.clicked.connect(d.accept)
        hbox.addWidget(b)

        layout.addLayout(hbox, 4, 1)
        d.exec_()
        d.setParent(None)

    def password_dialog(self, msg=None, parent=None):
        from .password_dialog import PasswordDialog
        parent = parent or self
        d = PasswordDialog(parent, msg)
        res = d.run()
        d.setParent(None) # so Python can GC
        return res

    def tx_from_text(self, txt):
        from electroncash.transaction import tx_from_str
        try:
            txt_tx = tx_from_str(txt)
            tx = Transaction(txt_tx)
            tx.deserialize()
            if self.wallet:
                my_coins = self.wallet.get_spendable_coins(None, self.config)
                my_outpoints = [vin['prevout_hash'] + ':' + str(vin['prevout_n']) for vin in my_coins]
                for i, txin in enumerate(tx.inputs()):
                    outpoint = txin['prevout_hash'] + ':' + str(txin['prevout_n'])
                    if outpoint in my_outpoints:
                        my_index = my_outpoints.index(outpoint)
                        tx._inputs[i]['value'] = my_coins[my_index]['value']
            return tx
        except:
            traceback.print_exc(file=sys.stdout)
            self.show_critical(_("Electron Cash was unable to parse your transaction"))
            return

    def read_tx_from_qrcode(self):
        from electroncash import qrscanner
        try:
            data = qrscanner.scan_barcode(self.config.get_video_device())
        except BaseException as e:
            self.show_error(str(e))
            return
        if not data:
            return
        # if the user scanned a bitcoincash URI
        if data.lower().startswith(NetworkConstants.CASHADDR_PREFIX + ':'):
            self.pay_to_URI(data)
            return
        # else if the user scanned an offline signed tx
        data = bh2u(bitcoin.base_decode(data, length=None, base=43))
        tx = self.tx_from_text(data)
        if not tx:
            return
        self.show_transaction(tx)

    def read_tx_from_file(self):
        fileName = self.getOpenFileName(_("Select your transaction file"), "*.txn")
        if not fileName:
            return
        try:
            with open(fileName, "r") as f:
                file_content = f.read()
            file_content = file_content.strip()
            tx_file_dict = json.loads(str(file_content))
        except (ValueError, IOError, OSError, json.decoder.JSONDecodeError) as reason:
            self.show_critical(_("Electron Cash was unable to open your transaction file") + "\n" + str(reason), title=_("Unable to read file or no transaction found"))
            return
        tx = self.tx_from_text(file_content)
        return tx

    def do_process_from_text(self):
        from electroncash.transaction import SerializationError
        text = text_dialog(self, _('Input raw transaction'), _("Transaction:"), _("Load transaction"))
        if not text:
            return
        try:
            tx = self.tx_from_text(text)
            if tx:
                self.show_transaction(tx)
        except SerializationError as e:
            self.show_critical(_("Electron Cash was unable to deserialize the transaction:") + "\n" + str(e))

    def do_process_from_file(self):
        from electroncash.transaction import SerializationError
        try:
            tx = self.read_tx_from_file()
            if tx:
                self.show_transaction(tx)
        except SerializationError as e:
            self.show_critical(_("Electron Cash was unable to deserialize the transaction:") + "\n" + str(e))

    def do_process_from_txid(self):
        from electroncash import transaction
        txid, ok = QInputDialog.getText(self, _('Lookup transaction'), _('Transaction ID') + ':')
        if ok and txid:
            txid = str(txid).strip()
            try:
                r = self.network.synchronous_get(('blockchain.transaction.get',[txid]))
            except BaseException as e:
                self.show_message(str(e))
                return
            tx = transaction.Transaction(r)
            self.show_transaction(tx)

    @protected
    def export_privkeys_dialog(self, password):
        if self.wallet.is_watching_only():
            self.show_message(_("This is a watching-only wallet"))
            return

        if isinstance(self.wallet, Multisig_Wallet):
            self.show_message(_('WARNING: This is a multi-signature wallet.') + '\n' +
                              _('It can not be "backed up" by simply exporting these private keys.'))

        d = WindowModalDialog(self, _('Private keys'))
        d.setMinimumSize(850, 300)
        vbox = QVBoxLayout(d)

        msg = "%s\n%s\n%s" % (_("WARNING: ALL your private keys are secret."),
                              _("Exposing a single private key can compromise your entire wallet!"),
                              _("In particular, DO NOT use 'redeem private key' services proposed by third parties."))
        vbox.addWidget(QLabel(msg))

        e = QTextEdit()
        e.setReadOnly(True)
        vbox.addWidget(e)

        defaultname = 'electron-cash-private-keys.csv'
        select_msg = _('Select file to export your private keys to')
        hbox, filename_e, csv_button = filename_field(self, self.config, defaultname, select_msg)
        vbox.addLayout(hbox)

        b = OkButton(d, _('Export'))
        b.setEnabled(False)
        vbox.addLayout(Buttons(CancelButton(d), b))

        private_keys = {}
        addresses = self.wallet.get_addresses()
        done = False
        cancelled = False
        def privkeys_thread():
            for addr in addresses:
                time.sleep(0.1)
                if done or cancelled:
                    break
                privkey = self.wallet.export_private_key(addr, password)
                private_keys[addr.to_ui_string()] = privkey
                self.computing_privkeys_signal.emit()
            if not cancelled:
                self.computing_privkeys_signal.disconnect()
                self.show_privkeys_signal.emit()

        def show_privkeys():
            s = "\n".join('{}\t{}'.format(addr, privkey)
                          for addr, privkey in private_keys.items())
            e.setText(s)
            b.setEnabled(True)
            self.show_privkeys_signal.disconnect()
            nonlocal done
            done = True

        def on_dialog_closed(*args):
            nonlocal done
            nonlocal cancelled
            if not done:
                cancelled = True
                self.computing_privkeys_signal.disconnect()
                self.show_privkeys_signal.disconnect()

        self.computing_privkeys_signal.connect(lambda: e.setText("Please wait... %d/%d"%(len(private_keys),len(addresses))))
        self.show_privkeys_signal.connect(show_privkeys)
        d.finished.connect(on_dialog_closed)
        threading.Thread(target=privkeys_thread).start()

        res = d.exec_()
        d.setParent(None) # for python GC
        if not res:
            done = True
            return

        filename = filename_e.text()
        if not filename:
            return

        try:
            self.do_export_privkeys(filename, private_keys, csv_button.isChecked())
        except (IOError, os.error) as reason:
            txt = "\n".join([
                _("Electron Cash was unable to produce a private key-export."),
                str(reason)
            ])
            self.show_critical(txt, title=_("Unable to create csv"))

        except Exception as e:
            self.show_message(str(e))
            return

        self.show_message(_("Private keys exported."))

    def do_export_privkeys(self, fileName, pklist, is_csv):
        with open(fileName, "w+") as f:
            if is_csv:
                transaction = csv.writer(f)
                transaction.writerow(["address", "private_key"])
                for addr, pk in pklist.items():
                    transaction.writerow(["%34s"%addr,pk])
            else:
                import json
                f.write(json.dumps(pklist, indent = 4))

    def do_import_labels(self):
        labelsFile = self.getOpenFileName(_("Open labels file"), "*.json")
        if not labelsFile: return
        try:
            with open(labelsFile, 'r') as f:
                data = f.read()
                data = json.loads(data)
            if type(data) is not dict or not len(data) or not all(type(v) is str and type(k) is str for k,v in data.items()):
                self.show_critical(_("The file you selected does not appear to contain labels."))
                return
            for key, value in data.items():
                self.wallet.set_label(key, value)
            self.show_message(_("Your labels were imported from") + " '%s'" % str(labelsFile))
        except (IOError, OSError, json.decoder.JSONDecodeError) as reason:
            self.show_critical(_("Electron Cash was unable to import your labels.") + "\n" + str(reason))
        self.address_list.update()
        self.history_list.update()
        self.utxo_list.update()
        self.history_updated_signal.emit() # inform things like address_dialog that there's a new history

    def do_export_labels(self):
        labels = self.wallet.labels
        try:
            fileName = self.getSaveFileName(_("Select file to save your labels"), 'electron-cash_labels.json', "*.json")
            if fileName:
                with open(fileName, 'w+') as f:
                    json.dump(labels, f, indent=4, sort_keys=True)
                self.show_message(_("Your labels were exported to") + " '%s'" % str(fileName))
        except (IOError, os.error) as reason:
            self.show_critical(_("Electron Cash was unable to export your labels.") + "\n" + str(reason))

    def export_history_dialog(self):
        d = WindowModalDialog(self, _('Export History'))
        d.setMinimumSize(400, 200)
        vbox = QVBoxLayout(d)
        defaultname = os.path.expanduser('~/electron-cash-history.csv')
        select_msg = _('Select file to export your wallet transactions to')
        hbox, filename_e, csv_button = filename_field(self, self.config, defaultname, select_msg)
        vbox.addLayout(hbox)
        vbox.addStretch(1)
        hbox = Buttons(CancelButton(d), OkButton(d, _('Export')))
        vbox.addLayout(hbox)
        run_hook('export_history_dialog', self, hbox)
        self.update()
        res = d.exec_()
        d.setParent(None) # for python GC
        if not res:
            return
        filename = filename_e.text()
        if not filename:
            return
        try:
            self.do_export_history(self.wallet, filename, csv_button.isChecked())
        except (IOError, os.error) as reason:
            export_error_label = _("Electron Cash was unable to produce a transaction export.")
            self.show_critical(export_error_label + "\n" + str(reason), title=_("Unable to export history"))
            return
        self.show_message(_("Your wallet history has been successfully exported."))

    def plot_history_dialog(self):
        if plot_history is None:
            return
        wallet = self.wallet
        history = wallet.get_history()
        if len(history) > 0:
            plt = plot_history(self.wallet, history)
            plt.show()

    def do_export_history(self, wallet, fileName, is_csv):
        history = wallet.export_history(fx=self.fx)
        lines = []
        for item in history:
            if is_csv:
                lines.append([item['txid'], item.get('label', ''), item['confirmations'], item['value'], item['date']])
            else:
                lines.append(item)

        with open(fileName, "w+") as f:
            if is_csv:
                transaction = csv.writer(f, lineterminator='\n')
                transaction.writerow(["transaction_hash","label", "confirmations", "value", "timestamp"])
                for line in lines:
                    transaction.writerow(line)
            else:
                import json
                f.write(json.dumps(lines, indent=4))

    def sweep_key_dialog(self):
        addresses = self.wallet.get_unused_addresses()
        if not addresses:
            try:
                addresses = self.wallet.get_receiving_addresses()
            except AttributeError:
                addresses = self.wallet.get_addresses()
        if not addresses:
            self.show_warning(_('Wallet has no address to sweep to'))
            return

        d = WindowModalDialog(self, title=_('Sweep private keys'))
        d.setMinimumSize(600, 300)

        vbox = QVBoxLayout(d)
        vbox.addWidget(QLabel(_("Enter private keys:")))

        keys_e = ScanQRTextEdit(allow_multi=True)
        keys_e.setTabChangesFocus(True)
        vbox.addWidget(keys_e)

        h, addr_combo = address_combo(addresses)
        vbox.addLayout(h)

        vbox.addStretch(1)
        sweep_button = OkButton(d, _('Sweep'))
        vbox.addLayout(Buttons(CancelButton(d), sweep_button))

        def get_address_text():
            return addr_combo.currentText()

        def get_priv_keys():
            return keystore.get_private_keys(keys_e.toPlainText())

        def enable_sweep():
            sweep_button.setEnabled(bool(get_address_text()
                                         and get_priv_keys()))

        keys_e.textChanged.connect(enable_sweep)
        enable_sweep()
        res = d.exec_()
        d.setParent(None)
        if not res:
            return

        try:
            self.do_clear()
            coins, keypairs = sweep_preparations(get_priv_keys(), self.network)
            self.tx_external_keypairs = keypairs
            self.payto_e.setText(get_address_text())
            self.spend_coins(coins)
            self.spend_max()
        except BaseException as e:
            self.show_message(str(e))
            return
        self.payto_e.setFrozen(True)
        self.amount_e.setFrozen(True)
        self.warn_if_watching_only()

    def _do_import(self, title, msg, func):
        text = text_dialog(self, title, msg + ' :', _('Import'),
                           allow_multi=True)
        if not text:
            return
        bad = []
        good = []
        for key in str(text).split():
            try:
                addr = func(key)
                good.append(addr)
            except BaseException as e:
                bad.append(key)
                continue
        if good:
            self.show_message(_("The following addresses were added") + ':\n' + '\n'.join(good))
        if bad:
            self.show_critical(_("The following inputs could not be imported") + ':\n'+ '\n'.join(bad))
        self.address_list.update()
        self.history_list.update()
        self.history_updated_signal.emit() # inform things like address_dialog that there's a new history

    def import_addresses(self):
        if not self.wallet.can_import_address():
            return
        title, msg = _('Import addresses'), _("Enter addresses")
        def import_addr(addr):
            if self.wallet.import_address(Address.from_string(addr)):
                return addr
            return ''
        self._do_import(title, msg, import_addr)

    @protected
    def do_import_privkey(self, password):
        if not self.wallet.can_import_privkey():
            return
        title, msg = _('Import private keys'), _("Enter private keys")
        self._do_import(title, msg, lambda x: self.wallet.import_private_key(x, password))

    def update_fiat(self):
        b = self.fx and self.fx.is_enabled()
        self.fiat_send_e.setVisible(b)
        self.fiat_receive_e.setVisible(b)
        self.history_list.refresh_headers()
        self.history_list.update()
        self.history_updated_signal.emit() # inform things like address_dialog that there's a new history
        self.address_list.refresh_headers()
        self.address_list.update()
        self.update_status()

    def cashaddr_icon(self):
        if self.config.get('show_cashaddr', False):
            return QIcon(":icons/tab_converter.png")
        else:
            return QIcon(":icons/tab_converter_bw.png")

    def update_cashaddr_icon(self):
        self.addr_converter_button.setIcon(self.cashaddr_icon())

    def toggle_cashaddr_status_bar(self):
        self.toggle_cashaddr(not self.config.get('show_cashaddr', False))

    def toggle_cashaddr_settings(self, state):
        self.toggle_cashaddr(state == Qt.Checked)

    def toggle_cashaddr(self, on):
        self.config.set_key('show_cashaddr', on)
        Address.show_cashaddr(on)
        for window in self.gui_object.windows:
            window.cashaddr_toggled_signal.emit()

    def cashshuffle_plugin_if_loaded(self):
        return self.gui_object.plugins.get_internal_plugin("shuffle", force_load = False)

    def is_cashshuffle_enabled(self):
        plugin = self.cashshuffle_plugin_if_loaded()
        return bool(plugin and plugin.is_enabled() and plugin.window_has_cashshuffle(self))
    
    def cashshuffle_icon(self):
        if self.is_cashshuffle_enabled():
            if self._cash_shuffle_flag == 1:
                return QIcon(":icons/cashshuffle_on_error.png")
            else:
                return QIcon(":icons/cashshuffle_on.png")
        else:
            self._cash_shuffle_flag = 0
            return QIcon(":icons/cashshuffle_off.png")

    def update_cashshuffle_icon(self):
        self.cashshuffle_status_button.setIcon(self.cashshuffle_icon())
        loaded = bool(self.cashshuffle_plugin_if_loaded())
        en = self.is_cashshuffle_enabled()
        if self._cash_shuffle_flag == 0:
            self.cashshuffle_status_button.setStatusTip(_("CashShuffle ENABLED") if en else _("CashShuffle disabled"))
            self.cashshuffle_status_button.setToolTip(_("Toggle CashShuffle\nRight-click for context menu"))
            self.cashshuffle_toggle_action.setText(_("Enable CashShuffle") if not en else _("Disable CashShuffle"))
            self.cashshuffle_settings_action.setText(_("CashShuffle Settings..."))
        elif self._cash_shuffle_flag == 1: # Network server error
            self.cashshuffle_status_button.setStatusTip(_('CashShuffle Error: Could not connect to server'))
            self.cashshuffle_status_button.setToolTip(_('Right-click to select a different CashShuffle server'))
            self.cashshuffle_settings_action.setText(_("Resolve Server Problem..."))
        self.cashshuffle_settings_action.setVisible(en or loaded)

    def show_cashshuffle_settings(self):
        p = self.cashshuffle_plugin_if_loaded()
        if p:
            msg = None
            if self._cash_shuffle_flag == 1:
                # had error
                msg = _("There was a problem connecting to this server.\nPlease choose a different CashShuffle server.")
            p.settings_dialog(self, msg)

    def toggle_cashshuffle(self):
        if not self.is_wallet_cashshuffle_compatible():
            self.show_warning(_("This wallet type cannot be used with CashShuffle."), parent=self)
            return
        plugins = self.gui_object.plugins
        p0 = self.cashshuffle_plugin_if_loaded()
        p = p0 or plugins.enable_internal_plugin("shuffle")
        if not p:
            raise RuntimeError("Could not find CashShuffle plugin")
        enable_flag = not p.window_has_cashshuffle(self)
        self._cash_shuffle_flag = 0
        KillPopupLabel("CashShuffleError")
        if not p0:
            # plugin was not loaded -- so flag window as wanting cashshuffle and do init
            p.window_set_wants_cashshuffle(self, enable_flag)
            p.init_qt(self.gui_object)
        else:
            # plugin was already started -- just add the window to the plugin
            p.window_set_cashshuffle(self, enable_flag)
        self.update_cashshuffle_icon()
        self.statusBar().showMessage(self.cashshuffle_status_button.statusTip(), 3000)
        if enable_flag and self.config.get("show_utxo_tab") is None:
            self.toggle_tab(self.utxo_tab) # toggle utxo tab to 'on' if user never specified it should be off.



    def settings_dialog(self):
        self.need_restart = False
        d = WindowModalDialog(self, _('Preferences'))
        vbox = QVBoxLayout()
        tabs = QTabWidget()
        gui_widgets = []
        fee_widgets = []
        tx_widgets = []
        id_widgets = []

        cashaddr_cb = QCheckBox(_('CashAddr address format'))
        cashaddr_cb.setChecked(Address.FMT_UI == Address.FMT_CASHADDR)
        cashaddr_cb.setToolTip(_("If unchecked, addresses are shown in legacy format"))
        cashaddr_cb.stateChanged.connect(self.toggle_cashaddr_settings)
        gui_widgets.append((cashaddr_cb, None))

        # language
        lang_help = _('Select which language is used in the GUI (after restart).')
        lang_label = HelpLabel(_('Language') + ':', lang_help)
        lang_combo = QComboBox()
        from electroncash.i18n import languages

        language_names = []
        language_keys = []
        for item in languages.items():
            language_keys.append(item[0])
            language_names.append(item[1])
        lang_combo.addItems(language_names)
        try:
            index = language_keys.index(self.config.get("language",''))
        except ValueError:
            index = 0
        lang_combo.setCurrentIndex(index)

        if not self.config.is_modifiable('language'):
            for w in [lang_combo, lang_label]:
                w.setEnabled(False)

        def on_lang(x):
            lang_request = language_keys[lang_combo.currentIndex()]
            if lang_request != self.config.get('language'):
                self.config.set_key("language", lang_request, True)
                self.need_restart = True
        lang_combo.currentIndexChanged.connect(on_lang)
        gui_widgets.append((lang_label, lang_combo))

        nz_help = _('Number of zeros displayed after the decimal point. For example, if this is set to 2, "1." will be displayed as "1.00"')
        nz_label = HelpLabel(_('Zeros after decimal point') + ':', nz_help)
        nz = QSpinBox()
        nz.setMinimum(0)
        nz.setMaximum(self.decimal_point)
        nz.setValue(self.num_zeros)
        if not self.config.is_modifiable('num_zeros'):
            for w in [nz, nz_label]: w.setEnabled(False)
        def on_nz():
            value = nz.value()
            if self.num_zeros != value:
                self.num_zeros = value
                self.config.set_key('num_zeros', value, True)
                self.history_list.update()
                self.history_updated_signal.emit() # inform things like address_dialog that there's a new history
                self.address_list.update()
        nz.valueChanged.connect(on_nz)
        gui_widgets.append((nz_label, nz))

        def on_customfee(x):
            amt = customfee_e.get_amount()
            m = int(amt * 1000.0) if amt is not None else None
            self.config.set_key('customfee', m)
            self.fee_slider.update()
            self.fee_slider_mogrifier()

        customfee_e = BTCSatsByteEdit()
        customfee_e.setAmount(self.config.custom_fee_rate() / 1000.0 if self.config.has_custom_fee_rate() else None)
        customfee_e.textChanged.connect(on_customfee)
        customfee_label = HelpLabel(_('Custom Fee Rate'), _('Custom Fee Rate in Satoshis per byte'))
        fee_widgets.append((customfee_label, customfee_e))

        feebox_cb = QCheckBox(_('Edit fees manually'))
        feebox_cb.setChecked(self.config.get('show_fee', False))
        feebox_cb.setToolTip(_("Show fee edit box in send tab."))
        def on_feebox(x):
            self.config.set_key('show_fee', x == Qt.Checked)
            self.fee_e.setVisible(bool(x))
        feebox_cb.stateChanged.connect(on_feebox)
        fee_widgets.append((feebox_cb, None))

        msg = _('OpenAlias record, used to receive coins and to sign payment requests.') + '\n\n'\
              + _('The following alias providers are available:') + '\n'\
              + '\n'.join(['https://cryptoname.co/', 'http://xmr.link']) + '\n\n'\
              + 'For more information, see http://openalias.org'
        alias_label = HelpLabel(_('OpenAlias') + ':', msg)
        alias = self.config.get('alias','')
        alias_e = QLineEdit(alias)
        def set_alias_color():
            if not self.config.get('alias'):
                alias_e.setStyleSheet("")
                return
            if self.alias_info:
                alias_addr, alias_name, validated = self.alias_info
                alias_e.setStyleSheet((ColorScheme.GREEN if validated else ColorScheme.RED).as_stylesheet(True))
            else:
                alias_e.setStyleSheet(ColorScheme.RED.as_stylesheet(True))
        def on_alias_edit():
            alias_e.setStyleSheet("")
            alias = str(alias_e.text())
            self.config.set_key('alias', alias, True)
            if alias:
                self.fetch_alias()
        set_alias_color()
        self.alias_received_signal.connect(set_alias_color)
        alias_e.editingFinished.connect(on_alias_edit)
        id_widgets.append((alias_label, alias_e))

        # SSL certificate
        msg = ' '.join([
            _('SSL certificate used to sign payment requests.'),
            _('Use setconfig to set ssl_chain and ssl_privkey.'),
        ])
        if self.config.get('ssl_privkey') or self.config.get('ssl_chain'):
            try:
                SSL_identity = paymentrequest.check_ssl_config(self.config)
                SSL_error = None
            except BaseException as e:
                SSL_identity = "error"
                SSL_error = str(e)
        else:
            SSL_identity = ""
            SSL_error = None
        SSL_id_label = HelpLabel(_('SSL certificate') + ':', msg)
        SSL_id_e = QLineEdit(SSL_identity)
        SSL_id_e.setStyleSheet((ColorScheme.RED if SSL_error else ColorScheme.GREEN).as_stylesheet(True) if SSL_identity else '')
        if SSL_error:
            SSL_id_e.setToolTip(SSL_error)
        SSL_id_e.setReadOnly(True)
        id_widgets.append((SSL_id_label, SSL_id_e))

        units = ['BCH', 'mBCH', 'cash']
        msg = _('Base unit of your wallet.')\
              + '\n1 BCH = 1,000 mBCH = 1,000,000 cash.\n' \
              + _(' These settings affects the fields in the Send tab')+' '
        unit_label = HelpLabel(_('Base unit') + ':', msg)
        unit_combo = QComboBox()
        unit_combo.addItems(units)
        unit_combo.setCurrentIndex(units.index(self.base_unit()))
        def on_unit(x, nz):
            unit_result = units[unit_combo.currentIndex()]
            if self.base_unit() == unit_result:
                return
            edits = self.amount_e, self.fee_e, self.receive_amount_e
            amounts = [edit.get_amount() for edit in edits]
            if unit_result == 'BCH':
                self.decimal_point = 8
            elif unit_result == 'mBCH':
                self.decimal_point = 5
            elif unit_result == 'cash':
                self.decimal_point = 2
            else:
                raise Exception('Unknown base unit')
            self.config.set_key('decimal_point', self.decimal_point, True)
            nz.setMaximum(self.decimal_point)
            self.history_list.update()
            self.history_updated_signal.emit() # inform things like address_dialog that there's a new history
            self.request_list.update()
            self.address_list.update()
            for edit, amount in zip(edits, amounts):
                edit.setAmount(amount)
            self.update_status()
        unit_combo.currentIndexChanged.connect(lambda x: on_unit(x, nz))
        gui_widgets.append((unit_label, unit_combo))

        block_explorers = web.BE_sorted_list()
        msg = _('Choose which online block explorer to use for functions that open a web browser')
        block_ex_label = HelpLabel(_('Online Block Explorer') + ':', msg)
        block_ex_combo = QComboBox()
        block_ex_combo.addItems(block_explorers)
        block_ex_combo.setCurrentIndex(block_ex_combo.findText(web.BE_from_config(self.config)))
        def on_be(x):
            be_result = block_explorers[block_ex_combo.currentIndex()]
            self.config.set_key('block_explorer', be_result, True)
        block_ex_combo.currentIndexChanged.connect(on_be)
        gui_widgets.append((block_ex_label, block_ex_combo))

        from electroncash import qrscanner
        system_cameras = qrscanner._find_system_cameras()
        qr_combo = QComboBox()
        qr_combo.addItem("Default","default")
        for camera, device in system_cameras.items():
            qr_combo.addItem(camera, device)
        #combo.addItem("Manually specify a device", config.get("video_device"))
        index = qr_combo.findData(self.config.get("video_device"))
        qr_combo.setCurrentIndex(index)
        msg = _("Install the zbar package to enable this.")
        qr_label = HelpLabel(_('Video Device') + ':', msg)
        qr_combo.setEnabled(qrscanner.libzbar is not None)
        on_video_device = lambda x: self.config.set_key("video_device", qr_combo.itemData(x), True)
        qr_combo.currentIndexChanged.connect(on_video_device)
        gui_widgets.append((qr_label, qr_combo))

        usechange_cb = QCheckBox(_('Use change addresses'))
        usechange_cb.setChecked(self.wallet.use_change)
        if not self.config.is_modifiable('use_change'): usechange_cb.setEnabled(False)
        def on_usechange(x):
            usechange_result = x == Qt.Checked
            if self.wallet.use_change != usechange_result:
                self.wallet.use_change = usechange_result
                self.wallet.storage.put('use_change', self.wallet.use_change)
                multiple_cb.setEnabled(self.wallet.use_change)
        usechange_cb.stateChanged.connect(on_usechange)
        usechange_cb.setToolTip(_('Using change addresses makes it more difficult for other people to track your transactions.'))
        tx_widgets.append((usechange_cb, None))

        def on_multiple(x):
            multiple = x == Qt.Checked
            if self.wallet.multiple_change != multiple:
                self.wallet.multiple_change = multiple
                self.wallet.storage.put('multiple_change', multiple)
        multiple_change = self.wallet.multiple_change
        multiple_cb = QCheckBox(_('Use multiple change addresses'))
        multiple_cb.setEnabled(self.wallet.use_change)
        multiple_cb.setToolTip('\n'.join([
            _('In some cases, use up to 3 change addresses in order to break '
              'up large coin amounts and obfuscate the recipient address.'),
            _('This may result in higher transactions fees.')
        ]))
        multiple_cb.setChecked(multiple_change)
        multiple_cb.stateChanged.connect(on_multiple)
        tx_widgets.append((multiple_cb, None))

        def fmt_docs(key, klass):
            lines = [ln.lstrip(" ") for ln in klass.__doc__.split("\n")]
            return '\n'.join([key, "", " ".join(lines)])

        def on_unconf(x):
            self.config.set_key('confirmed_only', bool(x))
        conf_only = self.config.get('confirmed_only', False)
        unconf_cb = QCheckBox(_('Spend only confirmed coins'))
        unconf_cb.setToolTip(_('Spend only confirmed inputs.'))
        unconf_cb.setChecked(conf_only)
        unconf_cb.stateChanged.connect(on_unconf)
        tx_widgets.append((unconf_cb, None))

        # Fiat Currency
        hist_checkbox = QCheckBox()
        fiat_address_checkbox = QCheckBox()
        ccy_combo = QComboBox()
        ex_combo = QComboBox()


        def on_opret(x):
            self.config.set_key('enable_opreturn', bool(x))
            if not x:
                self.message_opreturn_e.setText("")
                self.op_return_toolong = False
            self.message_opreturn_e.setHidden(not x)
            self.opreturn_label.setHidden(not x)

        enable_opreturn = bool(self.config.get('enable_opreturn'))
        opret_cb = QCheckBox(_('Enable OP_RETURN output'))
        opret_cb.setToolTip(_('Enable posting messages with OP_RETURN.'))
        opret_cb.setChecked(enable_opreturn)
        opret_cb.stateChanged.connect(on_opret)
        tx_widgets.append((opret_cb,None))

        def update_currencies():
            if not self.fx: return
            currencies = sorted(self.fx.get_currencies(self.fx.get_history_config()))
            ccy_combo.clear()
            ccy_combo.addItems([_('None')] + currencies)
            if self.fx.is_enabled():
                ccy_combo.setCurrentIndex(ccy_combo.findText(self.fx.get_currency()))

        def update_history_cb():
            if not self.fx: return
            hist_checkbox.setChecked(self.fx.get_history_config())
            hist_checkbox.setEnabled(self.fx.is_enabled())

        def update_fiat_address_cb():
            if not self.fx: return
            fiat_address_checkbox.setChecked(self.fx.get_fiat_address_config())

        def update_exchanges():
            if not self.fx: return
            b = self.fx.is_enabled()
            ex_combo.setEnabled(b)
            if b:
                h = self.fx.get_history_config()
                c = self.fx.get_currency()
                exchanges = self.fx.get_exchanges_by_ccy(c, h)
            else:
                exchanges = self.fx.get_exchanges_by_ccy('USD', False)
            ex_combo.clear()
            ex_combo.addItems(sorted(exchanges))
            ex_combo.setCurrentIndex(ex_combo.findText(self.fx.config_exchange()))

        def on_currency(hh):
            if not self.fx: return
            b = bool(ccy_combo.currentIndex())
            ccy = str(ccy_combo.currentText()) if b else None
            self.fx.set_enabled(b)
            if b and ccy != self.fx.ccy:
                self.fx.set_currency(ccy)
            update_history_cb()
            update_exchanges()
            self.update_fiat()

        def on_exchange(idx):
            exchange = str(ex_combo.currentText())
            if self.fx and self.fx.is_enabled() and exchange and exchange != self.fx.exchange.name():
                self.fx.set_exchange(exchange)

        def on_history(checked):
            if not self.fx: return
            self.fx.set_history_config(checked)
            update_exchanges()
            self.history_list.refresh_headers()
            if self.fx.is_enabled() and checked:
                # reset timeout to get historical rates
                self.fx.timeout = 0

        def on_fiat_address(checked):
            if not self.fx: return
            self.fx.set_fiat_address_config(checked)
            self.address_list.refresh_headers()
            self.address_list.update()

        update_currencies()
        update_history_cb()
        update_fiat_address_cb()
        update_exchanges()
        ccy_combo.currentIndexChanged.connect(on_currency)
        hist_checkbox.stateChanged.connect(on_history)
        fiat_address_checkbox.stateChanged.connect(on_fiat_address)
        ex_combo.currentIndexChanged.connect(on_exchange)

        fiat_widgets = []
        fiat_widgets.append((QLabel(_('Fiat currency')), ccy_combo))
        fiat_widgets.append((QLabel(_('Show history rates')), hist_checkbox))
        fiat_widgets.append((QLabel(_('Show Fiat balance for addresses')), fiat_address_checkbox))
        fiat_widgets.append((QLabel(_('Source')), ex_combo))

        tabs_info = [
            (fee_widgets, _('Fees')),
            (tx_widgets, _('Transactions')),
            (gui_widgets, _('Appearance')),
            (fiat_widgets, _('Fiat')),
            (id_widgets, _('Identity')),
        ]
        for widgets, name in tabs_info:
            tab = QWidget()
            grid = QGridLayout(tab)
            grid.setColumnStretch(0,1)
            for a,b in widgets:
                i = grid.rowCount()
                if b:
                    if a:
                        grid.addWidget(a, i, 0)
                    grid.addWidget(b, i, 1)
                else:
                    grid.addWidget(a, i, 0, 1, 2)
            tabs.addTab(tab, name)

        vbox.addWidget(tabs)
        vbox.addStretch(1)
        vbox.addLayout(Buttons(CloseButton(d)))
        d.setLayout(vbox)

        # run the dialog
        d.exec_()
        d.setParent(None) # for Python GC

        if self.fx:
            self.fx.timeout = 0

        self.alias_received_signal.disconnect(set_alias_color)

        run_hook('close_settings_dialog')
        if self.need_restart:
            self.show_warning(_('Please restart Electron Cash to activate the new GUI settings'), title=_('Success'))


    def closeEvent(self, event):
        # It seems in some rare cases this closeEvent() is called twice
        if not self.cleaned_up:
            self.cleaned_up = True
            self.clean_up()
        event.accept()

    def is_alive(self): return bool(not getattr(self, 'cleaned_up', True) and getattr(self, 'wallet', None))

    def clean_up_connections(self):
        def disconnect_signals():
            for attr_name in dir(self):
                if attr_name.endswith("_signal"):
                    sig = getattr(self, attr_name)
                    if isinstance(sig, pyqtBoundSignal):
                        try:
                            sig.disconnect()
                            #self.print_error("Disconnected signal:",attr_name)
                        except TypeError: # no connections
                            pass
            try: self.disconnect()
            except KeyError: pass
        def disconnect_network_callbacks():
            if self.network:
                self.network.unregister_callback(self.on_network)
                self.network.unregister_callback(self.on_quotes)
                self.network.unregister_callback(self.on_history)
        # /
        disconnect_network_callbacks()
        disconnect_signals()

    def clean_up_children(self):
        # the menu bar and status bar hold references to self, so kill them to help GC this window
        self.setMenuBar(None)
        self.setStatusBar(None)
        # Reparent children to 'None' so python GC can clean them up sooner rather than later.
        # This also hopefully helps accelerate this window's GC.
        children = [c for c in self.children()
                    if (isinstance(c, (QWidget,QAction,QShortcut,TaskThread))
                        and not isinstance(c, (QStatusBar, QMenuBar, QFocusFrame)))]
        for c in children:
            try:
                c.disconnect()
                #self.print_error("disconnected",c,c.objectName())
            except TypeError: pass
            c.setParent(None)
            #self.print_error("reparented",c,c.objectName())

    def clean_up(self):
        self.wallet.thread.stop()
        self.wallet.thread.wait() # Join the thread to make sure it's really dead.

        # We catch these errors with the understanding that there is no recovery at
        # this point, given user has likely performed an action we cannot recover
        # cleanly from.  So we attempt to exit as cleanly as possible.
        try:
            self.config.set_key("is_maximized", self.isMaximized())
            self.config.set_key("console-history", self.console.history[-50:], True)
        except (OSError, PermissionError) as e:
            self.print_error("unable to write to config (directory removed?)", e)

        if not self.isMaximized():
            try:
                g = self.geometry()
                self.wallet.storage.put("winpos-qt", [g.left(),g.top(),g.width(),g.height()])
            except (OSError, PermissionError) as e:
                self.print_error("unable to write to wallet storage (directory removed?)", e)

        # Should be no side-effects in this function relating to file access past this point.
        if self.qr_window:
            self.qr_window.close()
            self.qr_window = None # force GC sooner rather than later.
        self.close_wallet()


        try: self.gui_object.timer.timeout.disconnect(self.timer_actions)
        except TypeError: pass # defensive programming: this can happen if we got an exception before the timer action was connected

        self.gui_object.close_window(self) # implicitly runs the hook: on_close_window

        # At this point all plugins should have removed any references to this window.
        # Now, just to be paranoid, do some active destruction of signal/slot connections as well as
        # Removing child widgets forcefully to speed up Python's own GC of this window.
        self.clean_up_connections()
        self.clean_up_children()


    def internal_plugins_dialog(self):
        if self.internalpluginsdialog:
            # NB: reentrance here is possible due to the way the window menus work on MacOS.. so guard against it
            self.internalpluginsdialog.raise_()
            return
        d = WindowModalDialog(self.top_level_window(), _('Optional Features'))
        weakD = Weak.ref(d)

        gui_object = self.gui_object
        plugins = gui_object.plugins

        vbox = QVBoxLayout(d)

        # plugins
        scroll = QScrollArea()
        scroll.setEnabled(True)
        scroll.setWidgetResizable(True)
        scroll.setMinimumSize(400,250)
        vbox.addWidget(scroll)

        w = QWidget()
        scroll.setWidget(w)
        w.setMinimumHeight(plugins.get_internal_plugin_count() * 35)

        grid = QGridLayout()
        grid.setColumnStretch(0,1)
        weakGrid = Weak.ref(grid)
        w.setLayout(grid)

        settings_widgets = Weak.ValueDictionary()

        def enable_settings_widget(p, name, i):
            widget = settings_widgets.get(name)
            grid = weakGrid()
            d = weakD()
            if d and grid and not widget and p and p.requires_settings():
                widget = settings_widgets[name] = p.settings_widget(d)
                grid.addWidget(widget, i, 1)
            if widget:
                widget.setEnabled(bool(p and p.is_enabled()))
                if not p:
                    # Need to delete settings widget because keeping it around causes bugs as it points to a now-dead plugin instance
<<<<<<< HEAD
                    widget.hide(); widget.setParent(None); widget.deleteLater(); widget = None
                    settings_widgets.pop(name)

        def do_toggle(cb, name, i):
            p = plugins.toggle_internal_plugin(name)
            cb.setChecked(bool(p))
            enable_settings_widget(p, name, i)
            # All plugins get this whenever one is toggled.
            run_hook('init_qt', self.gui_object)
=======
                    settings_widgets.pop(name)
                    widget.hide(); widget.setParent(None); widget.deleteLater(); widget = None

        def do_toggle(weakCb, name, i):
            cb = weakCb()
            if cb:
                p = plugins.toggle_internal_plugin(name)
                cb.setChecked(bool(p))
                enable_settings_widget(p, name, i)
                # All plugins get this whenever one is toggled.
                run_hook('init_qt', gui_object)
>>>>>>> 76a9c2f9

        for i, descr in enumerate(plugins.internal_plugin_metadata.values()):
            name = descr['__name__']
            p = plugins.get_internal_plugin(name)
            if descr.get('registers_keystore'):
                continue
            try:
                cb = QCheckBox(descr['fullname'])
                weakCb = Weak.ref(cb)
                plugin_is_loaded = p is not None
                cb_enabled = (not plugin_is_loaded and plugins.is_internal_plugin_available(name, self.wallet)
                              or plugin_is_loaded and p.can_user_disable())
                cb.setEnabled(cb_enabled)
                cb.setChecked(plugin_is_loaded and p.is_enabled())
                grid.addWidget(cb, i, 0)
                enable_settings_widget(p, name, i)
                cb.clicked.connect(partial(do_toggle, weakCb, name, i))
                msg = descr['description']
                if descr.get('requires'):
                    msg += '\n\n' + _('Requires') + ':\n' + '\n'.join(map(lambda x: x[1], descr.get('requires')))
                grid.addWidget(HelpButton(msg), i, 2)
            except Exception:
                self.print_msg("error: cannot display plugin", name)
                traceback.print_exc(file=sys.stdout)
        grid.setRowStretch(len(plugins.internal_plugin_metadata.values()), 1)
        vbox.addLayout(Buttons(CloseButton(d)))
<<<<<<< HEAD
        self.internalpluginsdialog = d # this is so that cashshuffle or other plugins have a handle and can dismiss the dialog for us.
        d.exec_()
        self.internalpluginsdialog = None
        d.setParent(None) # Python will GC
=======
        self.internalpluginsdialog = d
        d.exec_()
        self.internalpluginsdialog = None # Python GC please!
>>>>>>> 76a9c2f9

    def external_plugins_dialog(self):
        if self.externalpluginsdialog:
            # NB: reentrance here is possible due to the way the window menus work on MacOS.. so guard against it
            self.externalpluginsdialog.raise_()
            return
        from . import external_plugins_window
        d = external_plugins_window.ExternalPluginsDialog(self, _('Plugin Manager'))
        self.externalpluginsdialog = d
        d.exec_()
        self.externalpluginsdialog = None # allow python to GC

    def cpfp(self, parent_tx, new_tx):
        total_size = parent_tx.estimated_size() + new_tx.estimated_size()
        d = WindowModalDialog(self, _('Child Pays for Parent'))
        vbox = QVBoxLayout(d)
        msg = (
            "A CPFP is a transaction that sends an unconfirmed output back to "
            "yourself, with a high fee. The goal is to have miners confirm "
            "the parent transaction in order to get the fee attached to the "
            "child transaction.")
        vbox.addWidget(WWLabel(_(msg)))
        msg2 = ("The proposed fee is computed using your "
            "fee/kB settings, applied to the total size of both child and "
            "parent transactions. After you broadcast a CPFP transaction, "
            "it is normal to see a new unconfirmed transaction in your history.")
        vbox.addWidget(WWLabel(_(msg2)))
        grid = QGridLayout()
        grid.addWidget(QLabel(_('Total size') + ':'), 0, 0)
        grid.addWidget(QLabel('%d bytes'% total_size), 0, 1)
        max_fee = new_tx.output_value()
        grid.addWidget(QLabel(_('Input amount') + ':'), 1, 0)
        grid.addWidget(QLabel(self.format_amount(max_fee) + ' ' + self.base_unit()), 1, 1)
        output_amount = QLabel('')
        grid.addWidget(QLabel(_('Output amount') + ':'), 2, 0)
        grid.addWidget(output_amount, 2, 1)
        fee_e = BTCAmountEdit(self.get_decimal_point)
        def f(x):
            a = max_fee - fee_e.get_amount()
            output_amount.setText((self.format_amount(a) + ' ' + self.base_unit()) if a else '')
        fee_e.textChanged.connect(f)
        fee = self.config.fee_per_kb() * total_size / 1000
        fee_e.setAmount(fee)
        grid.addWidget(QLabel(_('Fee' + ':')), 3, 0)
        grid.addWidget(fee_e, 3, 1)
        def on_rate(dyn, pos, fee_rate):
            fee = fee_rate * total_size / 1000
            fee = min(max_fee, fee)
            fee_e.setAmount(fee)
        fee_slider = FeeSlider(self, self.config, on_rate)
        fee_slider.update()
        grid.addWidget(fee_slider, 4, 1)
        vbox.addLayout(grid)
        vbox.addLayout(Buttons(CancelButton(d), OkButton(d)))
        result = d.exec_()
        d.setParent(None) # So Python can GC
        if not result:
            return
        fee = fee_e.get_amount()
        if fee > max_fee:
            self.show_error(_('Max fee exceeded'))
            return
        new_tx = self.wallet.cpfp(parent_tx, fee)
        if new_tx is None:
            self.show_error(_('CPFP no longer valid'))
            return
        self.show_transaction(new_tx)

    def is_wallet_cashshuffle_compatible(self):
        from electroncash.keystore import Hardware_KeyStore
        from electroncash.wallet import ImportedWalletBase, Multisig_Wallet
        if (self.wallet.is_watching_only()
            or isinstance(self.wallet, (Multisig_Wallet, ImportedWalletBase))
            or any([isinstance(k, Hardware_KeyStore) for k in self.wallet.get_keystores()])):
            # wallet is watching-only, multisig, or hardware so.. not compatible
            return False
        return True

    def do_cash_shuffle_reminder(self):
        if not self.wallet or not self.is_wallet_cashshuffle_compatible():
            return
        p = self.cashshuffle_plugin_if_loaded()
        cashshuffle_flag = self.wallet.storage.get("cashshuffle_enabled", False)
        enabled = cashshuffle_flag and p and p.is_enabled()
        noprompt = self.config.get('shuffle_noprompt2', False)
        if not enabled and not noprompt:
            d = WindowModalDialog(self, title=_('Would you like to turn on CashShuffle?'))
            d.setMinimumSize(400, 200)
            vbox = QVBoxLayout(d)
            message = '''
            <img src=":icons/cash_shuffle5.png" align="left" width=150 />
            <br clear="left" />
            <big>{}</big>
            <p>{}</p>
            <p>{}</p>
            <p>{}</p>
            '''.format(_("CashShuffle is disabled for this wallet.") if not cashshuffle_flag else _("CashShuffle is disabled."),
                       _("If you enable it, Electron Cash will shuffle your coins for greater privacy. However, you will pay fractions of a penny per shuffle in transaction fees."),
                       _("Would you like to enable CashShuffle for this wallet?"),
                       _("(You can always toggle it later using the CashShuffle button)"))
            notice = QLabel(message)
            notice.setWordWrap(True)
            vbox.addWidget(notice)

            vbox.addStretch(1)
            sweep_button = OkButton(d, _('Enable CashShuffle'))
            vbox.addLayout(Buttons(CancelButton(d, _("Not now")), sweep_button))
            csnoprompt_cb = QCheckBox(_("Don't ask me again"));
            f = csnoprompt_cb.font(); f.setPointSize(8 if sys.platform.startswith('win') else 10); csnoprompt_cb.setFont(f)
            vbox.addWidget(csnoprompt_cb)
            if d.exec_():
                self.toggle_cashshuffle()
            if csnoprompt_cb.isChecked():
                self.config.set_key('shuffle_noprompt2', True)

    _restart_timer = None
    def restart_cashshuffle(self, msg = None):
        def ask_then_restart():
            self._restart_timer.deleteLater(); self._restart_timer = None
            self.raise_()
            # NB: we need to make this question a top-level window, hence we don't use self.question() which has issues/bugs on Mac
            if self.question("{}{}".format(msg + "\n\n" if msg else "", _("Restart the CashShuffle plugin now?"))):
                p = self.cashshuffle_plugin_if_loaded()
                if p:
                    p.restart_all()
                    self.notify(_("CashShuffle restarted"))
                else:
                    self.notify(_("CashShuffle could not be restarted"))
        if self._restart_timer:
            self._restart_timer.stop()
            self._restart_timer.deleteLater()
        self._restart_timer = QTimer(self); self._restart_timer.setSingleShot(True)
        self._restart_timer.timeout.connect(ask_then_restart)
        self._restart_timer.start(100)
        if self.internalpluginsdialog and self.internalpluginsdialog.isVisible():
            self.internalpluginsdialog.reject()

    _cash_shuffle_flag = 0
    def cashshuffle_set_flag(self, flag):
        flag = int(flag)
        changed = flag != self._cash_shuffle_flag
        if not changed:
            return
        if flag:
            def onClick():
                KillPopupLabel("CashShuffleError")
                self.show_cashshuffle_settings()
            ShowPopupLabel(name = "CashShuffleError",
                           text="<center><b>{}</b><br><small>{}</small></center>".format(_("Server Error"),_("Right-click to resolve")),
                           target=self.cashshuffle_status_button,
                           timeout=20000, onClick=onClick, onRightClick=onClick)
        else:
            KillPopupLabel("CashShuffleError")
        self.print_error("Cash Shuffle flag is now {}".format(flag))
        oldTip = self.cashshuffle_status_button.statusTip()
        self._cash_shuffle_flag = flag
        self.update_status()
        newTip = self.cashshuffle_status_button.statusTip()
        if newTip != oldTip:
            self.statusBar().showMessage(newTip, 7500)

    def cashshuffle_get_flag(self):
        return self._cash_shuffle_flag
<|MERGE_RESOLUTION|>--- conflicted
+++ resolved
@@ -126,10 +126,7 @@
         self.not_enough_funds = False
         self.op_return_toolong = False
         self.internalpluginsdialog = None
-<<<<<<< HEAD
-=======
         self.externalpluginsdialog = None
->>>>>>> 76a9c2f9
         self.require_fee_update = False
         self.tx_notifications = []
         self.tl_windows = []
@@ -3367,17 +3364,6 @@
                 widget.setEnabled(bool(p and p.is_enabled()))
                 if not p:
                     # Need to delete settings widget because keeping it around causes bugs as it points to a now-dead plugin instance
-<<<<<<< HEAD
-                    widget.hide(); widget.setParent(None); widget.deleteLater(); widget = None
-                    settings_widgets.pop(name)
-
-        def do_toggle(cb, name, i):
-            p = plugins.toggle_internal_plugin(name)
-            cb.setChecked(bool(p))
-            enable_settings_widget(p, name, i)
-            # All plugins get this whenever one is toggled.
-            run_hook('init_qt', self.gui_object)
-=======
                     settings_widgets.pop(name)
                     widget.hide(); widget.setParent(None); widget.deleteLater(); widget = None
 
@@ -3389,7 +3375,6 @@
                 enable_settings_widget(p, name, i)
                 # All plugins get this whenever one is toggled.
                 run_hook('init_qt', gui_object)
->>>>>>> 76a9c2f9
 
         for i, descr in enumerate(plugins.internal_plugin_metadata.values()):
             name = descr['__name__']
@@ -3416,16 +3401,9 @@
                 traceback.print_exc(file=sys.stdout)
         grid.setRowStretch(len(plugins.internal_plugin_metadata.values()), 1)
         vbox.addLayout(Buttons(CloseButton(d)))
-<<<<<<< HEAD
-        self.internalpluginsdialog = d # this is so that cashshuffle or other plugins have a handle and can dismiss the dialog for us.
-        d.exec_()
-        self.internalpluginsdialog = None
-        d.setParent(None) # Python will GC
-=======
         self.internalpluginsdialog = d
         d.exec_()
         self.internalpluginsdialog = None # Python GC please!
->>>>>>> 76a9c2f9
 
     def external_plugins_dialog(self):
         if self.externalpluginsdialog:
