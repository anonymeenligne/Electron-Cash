--- conflicted
+++ resolved
@@ -4210,7 +4210,6 @@
                 for tx in txns:
                     if tx:
                         is_relevant, is_mine, v, fee = parent.wallet.get_wallet_delta(tx)
-<<<<<<< HEAD
                         if is_relevant:
                             total_amount += v
                             n_ok += 1
@@ -4224,14 +4223,7 @@
                     tokstring = _('. Tokens included: ') + ', '.join(sorted(tokens_included))
                 else:
                     tokstring = ''
-                if n_ok:
-=======
-                        if not is_relevant:
-                            continue
-                        total_amount += v
-                        n_ok += 1
                 if total_amount > 0:
->>>>>>> 20273336
                     self.print_error("Notifying GUI %d tx"%(n_ok))
                     if n_ok > 1:
                         parent.notify(_("{} new transactions: {}{}")
